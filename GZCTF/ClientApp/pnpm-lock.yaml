--- conflicted
+++ resolved
@@ -632,13 +632,8 @@
       react-dom: 18.2.0_react@18.2.0
     dev: false
 
-<<<<<<< HEAD
-  /@humanwhocodes/config-array/0.10.6:
-    resolution: {integrity: sha512-U/piU+VwXZsIgwnl+N+nRK12jCpHdc3s0UAc6zc1+HUgiESJxClpvYao/x9JwaN7onNeVb7kTlxlAvuEoaJ3ig==}
-=======
   /@humanwhocodes/config-array/0.10.7:
     resolution: {integrity: sha512-MDl6D6sBsaV452/QSdX+4CXIjZhIcI0PELsxUjk4U828yd58vk3bTIvk/6w5FY+4hIy9sLW0sfrV7K7Kc++j/w==}
->>>>>>> 7ba8b95c
     engines: {node: '>=10.10.0'}
     dependencies:
       '@humanwhocodes/object-schema': 1.2.1
@@ -1382,11 +1377,7 @@
     hasBin: true
     dependencies:
       caniuse-lite: 1.0.30001414
-<<<<<<< HEAD
-      electron-to-chromium: 1.4.268
-=======
       electron-to-chromium: 1.4.270
->>>>>>> 7ba8b95c
       node-releases: 2.0.6
       update-browserslist-db: 1.0.9_browserslist@4.21.4
 
@@ -1601,13 +1592,8 @@
       zrender: 5.4.0
     dev: false
 
-<<<<<<< HEAD
-  /electron-to-chromium/1.4.268:
-    resolution: {integrity: sha512-PO90Bv++vEzdln+eA9qLg1IRnh0rKETus6QkTzcFm5P3Wg3EQBZud5dcnzkpYXuIKWBjKe5CO8zjz02cicvn1g==}
-=======
   /electron-to-chromium/1.4.270:
     resolution: {integrity: sha512-KNhIzgLiJmDDC444dj9vEOpZEgsV96ult9Iff98Vanumn+ShJHd5se8aX6KeVxdc0YQeqdrezBZv89rleDbvSg==}
->>>>>>> 7ba8b95c
 
   /embla-carousel-autoplay/7.0.3_embla-carousel@7.0.3:
     resolution: {integrity: sha512-cFysSJCzQ0+OvPkw0xb4xzVQlcr1f1Rbp6DhU3cGaIbk9XTPEvalvdUEyyrng4wiam/K7Zq5gjj6D9HU2fN1lg==}
@@ -1938,11 +1924,7 @@
     hasBin: true
     dependencies:
       '@eslint/eslintrc': 1.3.2
-<<<<<<< HEAD
-      '@humanwhocodes/config-array': 0.10.6
-=======
       '@humanwhocodes/config-array': 0.10.7
->>>>>>> 7ba8b95c
       '@humanwhocodes/gitignore-to-minimatch': 1.0.2
       '@humanwhocodes/module-importer': 1.0.1
       ajv: 6.12.6
