lockfileVersion: 5.4

specifiers:
  '@babel/core': ^7.19.3
  '@babel/eslint-parser': ^7.19.1
  '@emotion/react': ^11.10.4
<<<<<<< HEAD
  '@mantine/carousel': ^5.5.1
  '@mantine/core': ^5.5.1
  '@mantine/dates': ^5.5.1
  '@mantine/dropzone': ^5.5.1
  '@mantine/form': ^5.5.1
  '@mantine/hooks': ^5.5.1
  '@mantine/modals': ^5.5.1
  '@mantine/notifications': ^5.5.1
=======
  '@mantine/carousel': ^5.5.2
  '@mantine/core': ^5.5.2
  '@mantine/dates': ^5.5.2
  '@mantine/dropzone': ^5.5.2
  '@mantine/form': ^5.5.2
  '@mantine/hooks': ^5.5.2
  '@mantine/modals': ^5.5.2
  '@mantine/notifications': ^5.5.2
>>>>>>> 2aa2071c
  '@mdi/js': ^7.0.96
  '@mdi/react': ^1.6.1
  '@microsoft/signalr': ^6.0.9
  '@nabla/vite-plugin-eslint': ^1.4.1
  '@trivago/prettier-plugin-sort-imports': ^3.3.0
  '@types/katex': ^0.14.0
  '@types/marked': ^4.0.7
<<<<<<< HEAD
  '@types/node': 18.8.0
=======
  '@types/node': 18.8.2
>>>>>>> 2aa2071c
  '@types/prismjs': ^1.26.0
  '@types/react': ^18.0.21
  '@types/react-dom': ^18.0.6
  '@typescript-eslint/eslint-plugin': ^5.39.0
  '@typescript-eslint/parser': ^5.39.0
  '@vitejs/plugin-react': ^2.1.0
  axios: ^0.27.2
  babel-plugin-prismjs: ^2.1.0
  dayjs: ^1.11.5
  echarts: ^5.4.0
  echarts-for-react: ^3.0.2
  embla-carousel: 7.0.3
  embla-carousel-autoplay: ^7.0.3
  embla-carousel-react: ^7.0.3
  eslint: 8.24.0
  form-data: ~4.0.0
  katex: ^0.16.2
  lodash: ^4.17.21
  marked: ^4.1.1
  prettier: ~2.7.1
  prismjs: ^1.29.0
  react: ^18.2.0
  react-dom: ^18.2.0
  react-router: ^6.4.1
  react-router-dom: ^6.4.1
  rollup: ^2.79.1
  swagger-typescript-api: ^10.0.1
  swr: ^1.3.0
  tslib: ^2.4.0
  typescript: 4.8.4
  vite: ^3.1.4
  vite-plugin-pages: ^0.26.0
  vite-plugin-prismjs: ^0.0.8
  vite-plugin-webfont-dl: ^3.1.1
  vite-tsconfig-paths: ^3.5.1

dependencies:
  '@babel/core': 7.19.3
  '@emotion/react': 11.10.4_bjroym7kxlcs2vvwnej4p3gzwu
<<<<<<< HEAD
  '@mantine/carousel': 5.5.1_kflqg7dbjap77xdm34k2o26jsi
  '@mantine/core': 5.5.1_wufspkdouwepmj2hmrxex4gqcm
  '@mantine/dates': 5.5.1_63woecgmermt6ex7gcvhnz5wh4
  '@mantine/dropzone': 5.5.1_k777r7ttxfihgwqeyte3jw4t4q
  '@mantine/form': 5.5.1_react@18.2.0
  '@mantine/hooks': 5.5.1_react@18.2.0
  '@mantine/modals': 5.5.1_k777r7ttxfihgwqeyte3jw4t4q
  '@mantine/notifications': 5.5.1_k777r7ttxfihgwqeyte3jw4t4q
=======
  '@mantine/carousel': 5.5.2_62pmusrpjaincep2ua5iswzr7u
  '@mantine/core': 5.5.2_e7dzssbirmn32jcbaehdzznl4e
  '@mantine/dates': 5.5.2_53wmkszunhcpkddkqvnx2fh73a
  '@mantine/dropzone': 5.5.2_33jlhw43uacfkadfdzkh4dxgem
  '@mantine/form': 5.5.2_react@18.2.0
  '@mantine/hooks': 5.5.2_react@18.2.0
  '@mantine/modals': 5.5.2_33jlhw43uacfkadfdzkh4dxgem
  '@mantine/notifications': 5.5.2_33jlhw43uacfkadfdzkh4dxgem
>>>>>>> 2aa2071c
  '@mdi/js': 7.0.96
  '@mdi/react': 1.6.1
  '@microsoft/signalr': 6.0.9
  dayjs: 1.11.5
  echarts: 5.4.0
  echarts-for-react: 3.0.2_echarts@5.4.0+react@18.2.0
  embla-carousel: 7.0.3
  embla-carousel-autoplay: 7.0.3_embla-carousel@7.0.3
  embla-carousel-react: 7.0.3_react@18.2.0
  katex: 0.16.2
  marked: 4.1.1
  prismjs: 1.29.0
  react: 18.2.0
  react-dom: 18.2.0_react@18.2.0
  react-router: 6.4.1_react@18.2.0
  react-router-dom: 6.4.1_biqbaboplfbrettd7655fr4n2y
  swr: 1.3.0_react@18.2.0
  vite-tsconfig-paths: 3.5.1_vite@3.1.4

devDependencies:
  '@babel/eslint-parser': 7.19.1_ogeofmzlraie6c2b5yqacorv6u
  '@nabla/vite-plugin-eslint': 1.4.1_eslint@8.24.0+vite@3.1.4
  '@trivago/prettier-plugin-sort-imports': 3.3.0_prettier@2.7.1
  '@types/katex': 0.14.0
  '@types/marked': 4.0.7
<<<<<<< HEAD
  '@types/node': 18.8.0
  '@types/prismjs': 1.26.0
  '@types/react': 18.0.21
  '@types/react-dom': 18.0.6
  '@typescript-eslint/eslint-plugin': 5.38.1_c7qepppml3d4ahu5cnfwqe6ltq
  '@typescript-eslint/parser': 5.38.1_ypn2ylkkyfa5i233caldtndbqa
=======
  '@types/node': 18.8.2
  '@types/prismjs': 1.26.0
  '@types/react': 18.0.21
  '@types/react-dom': 18.0.6
  '@typescript-eslint/eslint-plugin': 5.39.0_xyciw6oqjoiiono4dhv3uhn5my
  '@typescript-eslint/parser': 5.39.0_ypn2ylkkyfa5i233caldtndbqa
>>>>>>> 2aa2071c
  '@vitejs/plugin-react': 2.1.0_vite@3.1.4
  axios: 0.27.2
  babel-plugin-prismjs: 2.1.0_prismjs@1.29.0
  eslint: 8.24.0
  form-data: 4.0.0
  lodash: 4.17.21
  prettier: 2.7.1
  rollup: 2.79.1
  swagger-typescript-api: 10.0.1
  tslib: 2.4.0
  typescript: 4.8.4
  vite: 3.1.4
  vite-plugin-pages: 0.26.0_vite@3.1.4
  vite-plugin-prismjs: 0.0.8_prismjs@1.29.0
  vite-plugin-webfont-dl: 3.1.1_vite@3.1.4

packages:

  /@ampproject/remapping/2.2.0:
    resolution: {integrity: sha512-qRmjj8nj9qmLTQXXmaR1cck3UXSRMPrbsLJAasZpF+t3riI71BXed5ebIOYwQntykeZuhjsdweEc9BxH5Jc26w==}
    engines: {node: '>=6.0.0'}
    dependencies:
      '@jridgewell/gen-mapping': 0.1.1
      '@jridgewell/trace-mapping': 0.3.15

  /@babel/code-frame/7.18.6:
    resolution: {integrity: sha512-TDCmlK5eOvH+eH7cdAFlNXeVJqWIQ7gW9tY1GJIpUtFb6CmjVyq2VM3u71bOyR8CRihcCgMUYoDNyLXao3+70Q==}
    engines: {node: '>=6.9.0'}
    dependencies:
      '@babel/highlight': 7.18.6

  /@babel/compat-data/7.19.3:
    resolution: {integrity: sha512-prBHMK4JYYK+wDjJF1q99KK4JLL+egWS4nmNqdlMUgCExMZ+iZW0hGhyC3VEbsPjvaN0TBhW//VIFwBrk8sEiw==}
    engines: {node: '>=6.9.0'}

  /@babel/core/7.17.8:
    resolution: {integrity: sha512-OdQDV/7cRBtJHLSOBqqbYNkOcydOgnX59TZx4puf41fzcVtN3e/4yqY8lMQsK+5X2lJtAdmA+6OHqsj1hBJ4IQ==}
    engines: {node: '>=6.9.0'}
    dependencies:
      '@ampproject/remapping': 2.2.0
      '@babel/code-frame': 7.18.6
      '@babel/generator': 7.17.7
      '@babel/helper-compilation-targets': 7.19.3_@babel+core@7.17.8
      '@babel/helper-module-transforms': 7.19.0
      '@babel/helpers': 7.19.0
      '@babel/parser': 7.17.8
      '@babel/template': 7.18.10
      '@babel/traverse': 7.17.3
      '@babel/types': 7.17.0
      convert-source-map: 1.8.0
      debug: 4.3.4
      gensync: 1.0.0-beta.2
      json5: 2.2.1
      semver: 6.3.0
    transitivePeerDependencies:
      - supports-color
    dev: true

  /@babel/core/7.19.3:
    resolution: {integrity: sha512-WneDJxdsjEvyKtXKsaBGbDeiyOjR5vYq4HcShxnIbG0qixpoHjI3MqeZM9NDvsojNCEBItQE4juOo/bU6e72gQ==}
    engines: {node: '>=6.9.0'}
    dependencies:
      '@ampproject/remapping': 2.2.0
      '@babel/code-frame': 7.18.6
      '@babel/generator': 7.19.3
      '@babel/helper-compilation-targets': 7.19.3_@babel+core@7.19.3
      '@babel/helper-module-transforms': 7.19.0
      '@babel/helpers': 7.19.0
      '@babel/parser': 7.19.3
      '@babel/template': 7.18.10
      '@babel/traverse': 7.19.3
      '@babel/types': 7.19.3
      convert-source-map: 1.8.0
      debug: 4.3.4
      gensync: 1.0.0-beta.2
      json5: 2.2.1
      semver: 6.3.0
    transitivePeerDependencies:
      - supports-color

  /@babel/eslint-parser/7.19.1_ogeofmzlraie6c2b5yqacorv6u:
    resolution: {integrity: sha512-AqNf2QWt1rtu2/1rLswy6CDP7H9Oh3mMhk177Y67Rg8d7RD9WfOLLv8CGn6tisFvS2htm86yIe1yLF6I1UDaGQ==}
    engines: {node: ^10.13.0 || ^12.13.0 || >=14.0.0}
    peerDependencies:
      '@babel/core': '>=7.11.0'
      eslint: ^7.5.0 || ^8.0.0
    dependencies:
      '@babel/core': 7.19.3
      '@nicolo-ribaudo/eslint-scope-5-internals': 5.1.1-v1
      eslint: 8.24.0
      eslint-visitor-keys: 2.1.0
      semver: 6.3.0
    dev: true

  /@babel/generator/7.17.7:
    resolution: {integrity: sha512-oLcVCTeIFadUoArDTwpluncplrYBmTCCZZgXCbgNGvOBBiSDDK3eWO4b/+eOTli5tKv1lg+a5/NAXg+nTcei1w==}
    engines: {node: '>=6.9.0'}
    dependencies:
      '@babel/types': 7.17.0
      jsesc: 2.5.2
      source-map: 0.5.7
    dev: true

  /@babel/generator/7.19.3:
    resolution: {integrity: sha512-fqVZnmp1ncvZU757UzDheKZpfPgatqY59XtW2/j/18H7u76akb8xqvjw82f+i2UKd/ksYsSick/BCLQUUtJ/qQ==}
    engines: {node: '>=6.9.0'}
    dependencies:
      '@babel/types': 7.19.3
      '@jridgewell/gen-mapping': 0.3.2
      jsesc: 2.5.2

  /@babel/helper-annotate-as-pure/7.18.6:
    resolution: {integrity: sha512-duORpUiYrEpzKIop6iNbjnwKLAKnJ47csTyRACyEmWj0QdUrm5aqNJGHSSEQSUAvNW0ojX0dOmK9dZduvkfeXA==}
    engines: {node: '>=6.9.0'}
    dependencies:
      '@babel/types': 7.19.3
    dev: true

  /@babel/helper-compilation-targets/7.19.3_@babel+core@7.17.8:
    resolution: {integrity: sha512-65ESqLGyGmLvgR0mst5AdW1FkNlj9rQsCKduzEoEPhBCDFGXvz2jW6bXFG6i0/MrV2s7hhXjjb2yAzcPuQlLwg==}
    engines: {node: '>=6.9.0'}
    peerDependencies:
      '@babel/core': ^7.0.0
    dependencies:
      '@babel/compat-data': 7.19.3
      '@babel/core': 7.17.8
      '@babel/helper-validator-option': 7.18.6
      browserslist: 4.21.4
      semver: 6.3.0
    dev: true

  /@babel/helper-compilation-targets/7.19.3_@babel+core@7.19.3:
    resolution: {integrity: sha512-65ESqLGyGmLvgR0mst5AdW1FkNlj9rQsCKduzEoEPhBCDFGXvz2jW6bXFG6i0/MrV2s7hhXjjb2yAzcPuQlLwg==}
    engines: {node: '>=6.9.0'}
    peerDependencies:
      '@babel/core': ^7.0.0
    dependencies:
      '@babel/compat-data': 7.19.3
      '@babel/core': 7.19.3
      '@babel/helper-validator-option': 7.18.6
      browserslist: 4.21.4
      semver: 6.3.0

  /@babel/helper-environment-visitor/7.18.9:
    resolution: {integrity: sha512-3r/aACDJ3fhQ/EVgFy0hpj8oHyHpQc+LPtJoY9SzTThAsStm4Ptegq92vqKoE3vD706ZVFWITnMnxucw+S9Ipg==}
    engines: {node: '>=6.9.0'}

  /@babel/helper-function-name/7.19.0:
    resolution: {integrity: sha512-WAwHBINyrpqywkUH0nTnNgI5ina5TFn85HKS0pbPDfxFfhyR/aNQEn4hGi1P1JyT//I0t4OgXUlofzWILRvS5w==}
    engines: {node: '>=6.9.0'}
    dependencies:
      '@babel/template': 7.18.10
      '@babel/types': 7.19.3

  /@babel/helper-hoist-variables/7.18.6:
    resolution: {integrity: sha512-UlJQPkFqFULIcyW5sbzgbkxn2FKRgwWiRexcuaR8RNJRy8+LLveqPjwZV/bwrLZCN0eUHD/x8D0heK1ozuoo6Q==}
    engines: {node: '>=6.9.0'}
    dependencies:
      '@babel/types': 7.19.3

  /@babel/helper-module-imports/7.18.6:
    resolution: {integrity: sha512-0NFvs3VkuSYbFi1x2Vd6tKrywq+z/cLeYC/RJNFrIX/30Bf5aiGYbtvGXolEktzJH8o5E5KJ3tT+nkxuuZFVlA==}
    engines: {node: '>=6.9.0'}
    dependencies:
      '@babel/types': 7.19.3

  /@babel/helper-module-transforms/7.19.0:
    resolution: {integrity: sha512-3HBZ377Fe14RbLIA+ac3sY4PTgpxHVkFrESaWhoI5PuyXPBBX8+C34qblV9G89ZtycGJCmCI/Ut+VUDK4bltNQ==}
    engines: {node: '>=6.9.0'}
    dependencies:
      '@babel/helper-environment-visitor': 7.18.9
      '@babel/helper-module-imports': 7.18.6
      '@babel/helper-simple-access': 7.18.6
      '@babel/helper-split-export-declaration': 7.18.6
      '@babel/helper-validator-identifier': 7.19.1
      '@babel/template': 7.18.10
      '@babel/traverse': 7.19.3
      '@babel/types': 7.19.3
    transitivePeerDependencies:
      - supports-color

  /@babel/helper-plugin-utils/7.19.0:
    resolution: {integrity: sha512-40Ryx7I8mT+0gaNxm8JGTZFUITNqdLAgdg0hXzeVZxVD6nFsdhQvip6v8dqkRHzsz1VFpFAaOCHNn0vKBL7Czw==}
    engines: {node: '>=6.9.0'}

  /@babel/helper-simple-access/7.18.6:
    resolution: {integrity: sha512-iNpIgTgyAvDQpDj76POqg+YEt8fPxx3yaNBg3S30dxNKm2SWfYhD0TGrK/Eu9wHpUW63VQU894TsTg+GLbUa1g==}
    engines: {node: '>=6.9.0'}
    dependencies:
      '@babel/types': 7.19.3

  /@babel/helper-split-export-declaration/7.18.6:
    resolution: {integrity: sha512-bde1etTx6ZyTmobl9LLMMQsaizFVZrquTEHOqKeQESMKo4PlObf+8+JA25ZsIpZhT/WEd39+vOdLXAFG/nELpA==}
    engines: {node: '>=6.9.0'}
    dependencies:
      '@babel/types': 7.19.3

  /@babel/helper-string-parser/7.18.10:
    resolution: {integrity: sha512-XtIfWmeNY3i4t7t4D2t02q50HvqHybPqW2ki1kosnvWCwuCMeo81Jf0gwr85jy/neUdg5XDdeFE/80DXiO+njw==}
    engines: {node: '>=6.9.0'}

  /@babel/helper-validator-identifier/7.19.1:
    resolution: {integrity: sha512-awrNfaMtnHUr653GgGEs++LlAvW6w+DcPrOliSMXWCKo597CwL5Acf/wWdNkf/tfEQE3mjkeD1YOVZOUV/od1w==}
    engines: {node: '>=6.9.0'}

  /@babel/helper-validator-option/7.18.6:
    resolution: {integrity: sha512-XO7gESt5ouv/LRJdrVjkShckw6STTaB7l9BrpBaAHDeF5YZT+01PCwmR0SJHnkW6i8OwW/EVWRShfi4j2x+KQw==}
    engines: {node: '>=6.9.0'}

  /@babel/helpers/7.19.0:
    resolution: {integrity: sha512-DRBCKGwIEdqY3+rPJgG/dKfQy9+08rHIAJx8q2p+HSWP87s2HCrQmaAMMyMll2kIXKCW0cO1RdQskx15Xakftg==}
    engines: {node: '>=6.9.0'}
    dependencies:
      '@babel/template': 7.18.10
      '@babel/traverse': 7.19.3
      '@babel/types': 7.19.3
    transitivePeerDependencies:
      - supports-color

  /@babel/highlight/7.18.6:
    resolution: {integrity: sha512-u7stbOuYjaPezCuLj29hNW1v64M2Md2qupEKP1fHc7WdOA3DgLh37suiSrZYY7haUB7iBeQZ9P1uiRF359do3g==}
    engines: {node: '>=6.9.0'}
    dependencies:
      '@babel/helper-validator-identifier': 7.19.1
      chalk: 2.4.2
      js-tokens: 4.0.0

  /@babel/parser/7.17.8:
    resolution: {integrity: sha512-BoHhDJrJXqcg+ZL16Xv39H9n+AqJ4pcDrQBGZN+wHxIysrLZ3/ECwCBUch/1zUNhnsXULcONU3Ei5Hmkfk6kiQ==}
    engines: {node: '>=6.0.0'}
    hasBin: true
    dependencies:
      '@babel/types': 7.17.0
    dev: true

  /@babel/parser/7.19.3:
    resolution: {integrity: sha512-pJ9xOlNWHiy9+FuFP09DEAFbAn4JskgRsVcc169w2xRBC3FRGuQEwjeIMMND9L2zc0iEhO/tGv4Zq+km+hxNpQ==}
    engines: {node: '>=6.0.0'}
    hasBin: true
    dependencies:
      '@babel/types': 7.19.3

  /@babel/plugin-syntax-jsx/7.18.6_@babel+core@7.19.3:
    resolution: {integrity: sha512-6mmljtAedFGTWu2p/8WIORGwy+61PLgOMPOdazc7YoJ9ZCWUyFy3A6CpPkRKLKD1ToAesxX8KGEViAiLo9N+7Q==}
    engines: {node: '>=6.9.0'}
    peerDependencies:
      '@babel/core': ^7.0.0-0
    dependencies:
      '@babel/core': 7.19.3
      '@babel/helper-plugin-utils': 7.19.0

  /@babel/plugin-transform-react-jsx-development/7.18.6_@babel+core@7.19.3:
    resolution: {integrity: sha512-SA6HEjwYFKF7WDjWcMcMGUimmw/nhNRDWxr+KaLSCrkD/LMDBvWRmHAYgE1HDeF8KUuI8OAu+RT6EOtKxSW2qA==}
    engines: {node: '>=6.9.0'}
    peerDependencies:
      '@babel/core': ^7.0.0-0
    dependencies:
      '@babel/core': 7.19.3
      '@babel/plugin-transform-react-jsx': 7.19.0_@babel+core@7.19.3
    dev: true

  /@babel/plugin-transform-react-jsx-self/7.18.6_@babel+core@7.19.3:
    resolution: {integrity: sha512-A0LQGx4+4Jv7u/tWzoJF7alZwnBDQd6cGLh9P+Ttk4dpiL+J5p7NSNv/9tlEFFJDq3kjxOavWmbm6t0Gk+A3Ig==}
    engines: {node: '>=6.9.0'}
    peerDependencies:
      '@babel/core': ^7.0.0-0
    dependencies:
      '@babel/core': 7.19.3
      '@babel/helper-plugin-utils': 7.19.0
    dev: true

  /@babel/plugin-transform-react-jsx-source/7.18.6_@babel+core@7.19.3:
    resolution: {integrity: sha512-utZmlASneDfdaMh0m/WausbjUjEdGrQJz0vFK93d7wD3xf5wBtX219+q6IlCNZeguIcxS2f/CvLZrlLSvSHQXw==}
    engines: {node: '>=6.9.0'}
    peerDependencies:
      '@babel/core': ^7.0.0-0
    dependencies:
      '@babel/core': 7.19.3
      '@babel/helper-plugin-utils': 7.19.0
    dev: true

  /@babel/plugin-transform-react-jsx/7.19.0_@babel+core@7.19.3:
    resolution: {integrity: sha512-UVEvX3tXie3Szm3emi1+G63jyw1w5IcMY0FSKM+CRnKRI5Mr1YbCNgsSTwoTwKphQEG9P+QqmuRFneJPZuHNhg==}
    engines: {node: '>=6.9.0'}
    peerDependencies:
      '@babel/core': ^7.0.0-0
    dependencies:
      '@babel/core': 7.19.3
      '@babel/helper-annotate-as-pure': 7.18.6
      '@babel/helper-module-imports': 7.18.6
      '@babel/helper-plugin-utils': 7.19.0
      '@babel/plugin-syntax-jsx': 7.18.6_@babel+core@7.19.3
      '@babel/types': 7.19.3
    dev: true

  /@babel/runtime/7.19.0:
    resolution: {integrity: sha512-eR8Lo9hnDS7tqkO7NsV+mKvCmv5boaXFSZ70DnfhcgiEne8hv9oCEd36Klw74EtizEqLsy4YnW8UWwpBVolHZA==}
    engines: {node: '>=6.9.0'}
    dependencies:
      regenerator-runtime: 0.13.9
    dev: false

  /@babel/template/7.18.10:
    resolution: {integrity: sha512-TI+rCtooWHr3QJ27kJxfjutghu44DLnasDMwpDqCXVTal9RLp3RSYNh4NdBrRP2cQAoG9A8juOQl6P6oZG4JxA==}
    engines: {node: '>=6.9.0'}
    dependencies:
      '@babel/code-frame': 7.18.6
      '@babel/parser': 7.19.3
      '@babel/types': 7.19.3

  /@babel/traverse/7.17.3:
    resolution: {integrity: sha512-5irClVky7TxRWIRtxlh2WPUUOLhcPN06AGgaQSB8AEwuyEBgJVuJ5imdHm5zxk8w0QS5T+tDfnDxAlhWjpb7cw==}
    engines: {node: '>=6.9.0'}
    dependencies:
      '@babel/code-frame': 7.18.6
      '@babel/generator': 7.17.7
      '@babel/helper-environment-visitor': 7.18.9
      '@babel/helper-function-name': 7.19.0
      '@babel/helper-hoist-variables': 7.18.6
      '@babel/helper-split-export-declaration': 7.18.6
      '@babel/parser': 7.17.8
      '@babel/types': 7.17.0
      debug: 4.3.4
      globals: 11.12.0
    transitivePeerDependencies:
      - supports-color
    dev: true

  /@babel/traverse/7.19.3:
    resolution: {integrity: sha512-qh5yf6149zhq2sgIXmwjnsvmnNQC2iw70UFjp4olxucKrWd/dvlUsBI88VSLUsnMNF7/vnOiA+nk1+yLoCqROQ==}
    engines: {node: '>=6.9.0'}
    dependencies:
      '@babel/code-frame': 7.18.6
      '@babel/generator': 7.19.3
      '@babel/helper-environment-visitor': 7.18.9
      '@babel/helper-function-name': 7.19.0
      '@babel/helper-hoist-variables': 7.18.6
      '@babel/helper-split-export-declaration': 7.18.6
      '@babel/parser': 7.19.3
      '@babel/types': 7.19.3
      debug: 4.3.4
      globals: 11.12.0
    transitivePeerDependencies:
      - supports-color

  /@babel/types/7.17.0:
    resolution: {integrity: sha512-TmKSNO4D5rzhL5bjWFcVHHLETzfQ/AmbKpKPOSjlP0WoHZ6L911fgoOKY4Alp/emzG4cHJdyN49zpgkbXFEHHw==}
    engines: {node: '>=6.9.0'}
    dependencies:
      '@babel/helper-validator-identifier': 7.19.1
      to-fast-properties: 2.0.0
    dev: true

  /@babel/types/7.19.3:
    resolution: {integrity: sha512-hGCaQzIY22DJlDh9CH7NOxgKkFjBk0Cw9xDO1Xmh2151ti7wiGfQ3LauXzL4HP1fmFlTX6XjpRETTpUcv7wQLw==}
    engines: {node: '>=6.9.0'}
    dependencies:
      '@babel/helper-string-parser': 7.18.10
      '@babel/helper-validator-identifier': 7.19.1
      to-fast-properties: 2.0.0

  /@cush/relative/1.0.0:
    resolution: {integrity: sha512-RpfLEtTlyIxeNPGKcokS+p3BZII/Q3bYxryFRglh5H3A3T8q9fsLYm72VYAMEOOIBLEa8o93kFLiBDUWKrwXZA==}
    dev: false

  /@emotion/babel-plugin/11.10.2_@babel+core@7.19.3:
    resolution: {integrity: sha512-xNQ57njWTFVfPAc3cjfuaPdsgLp5QOSuRsj9MA6ndEhH/AzuZM86qIQzt6rq+aGBwj3n5/TkLmU5lhAfdRmogA==}
    peerDependencies:
      '@babel/core': ^7.0.0
    dependencies:
      '@babel/core': 7.19.3
      '@babel/helper-module-imports': 7.18.6
      '@babel/plugin-syntax-jsx': 7.18.6_@babel+core@7.19.3
      '@babel/runtime': 7.19.0
      '@emotion/hash': 0.9.0
      '@emotion/memoize': 0.8.0
      '@emotion/serialize': 1.1.0
      babel-plugin-macros: 3.1.0
      convert-source-map: 1.8.0
      escape-string-regexp: 4.0.0
      find-root: 1.1.0
      source-map: 0.5.7
      stylis: 4.0.13
    dev: false

  /@emotion/cache/11.10.3:
    resolution: {integrity: sha512-Psmp/7ovAa8appWh3g51goxu/z3iVms7JXOreq136D8Bbn6dYraPnmL6mdM8GThEx9vwSn92Fz+mGSjBzN8UPQ==}
    dependencies:
      '@emotion/memoize': 0.8.0
      '@emotion/sheet': 1.2.0
      '@emotion/utils': 1.2.0
      '@emotion/weak-memoize': 0.3.0
      stylis: 4.0.13
    dev: false

  /@emotion/hash/0.9.0:
    resolution: {integrity: sha512-14FtKiHhy2QoPIzdTcvh//8OyBlknNs2nXRwIhG904opCby3l+9Xaf/wuPvICBF0rc1ZCNBd3nKe9cd2mecVkQ==}
    dev: false

  /@emotion/memoize/0.8.0:
    resolution: {integrity: sha512-G/YwXTkv7Den9mXDO7AhLWkE3q+I92B+VqAE+dYG4NGPaHZGvt3G8Q0p9vmE+sq7rTGphUbAvmQ9YpbfMQGGlA==}
    dev: false

  /@emotion/react/11.10.4_bjroym7kxlcs2vvwnej4p3gzwu:
    resolution: {integrity: sha512-j0AkMpr6BL8gldJZ6XQsQ8DnS9TxEQu1R+OGmDZiWjBAJtCcbt0tS3I/YffoqHXxH6MjgI7KdMbYKw3MEiU9eA==}
    peerDependencies:
      '@babel/core': ^7.0.0
      '@types/react': '*'
      react: '>=16.8.0'
    peerDependenciesMeta:
      '@babel/core':
        optional: true
      '@types/react':
        optional: true
    dependencies:
      '@babel/core': 7.19.3
      '@babel/runtime': 7.19.0
      '@emotion/babel-plugin': 11.10.2_@babel+core@7.19.3
      '@emotion/cache': 11.10.3
      '@emotion/serialize': 1.1.0
      '@emotion/use-insertion-effect-with-fallbacks': 1.0.0_react@18.2.0
      '@emotion/utils': 1.2.0
      '@emotion/weak-memoize': 0.3.0
      '@types/react': 18.0.21
      hoist-non-react-statics: 3.3.2
      react: 18.2.0
    dev: false

  /@emotion/serialize/1.1.0:
    resolution: {integrity: sha512-F1ZZZW51T/fx+wKbVlwsfchr5q97iW8brAnXmsskz4d0hVB4O3M/SiA3SaeH06x02lSNzkkQv+n3AX3kCXKSFA==}
    dependencies:
      '@emotion/hash': 0.9.0
      '@emotion/memoize': 0.8.0
      '@emotion/unitless': 0.8.0
      '@emotion/utils': 1.2.0
      csstype: 3.1.1
    dev: false

  /@emotion/sheet/1.2.0:
    resolution: {integrity: sha512-OiTkRgpxescko+M51tZsMq7Puu/KP55wMT8BgpcXVG2hqXc0Vo0mfymJ/Uj24Hp0i083ji/o0aLddh08UEjq8w==}
    dev: false

  /@emotion/unitless/0.8.0:
    resolution: {integrity: sha512-VINS5vEYAscRl2ZUDiT3uMPlrFQupiKgHz5AA4bCH1miKBg4qtwkim1qPmJj/4WG6TreYMY111rEFsjupcOKHw==}
    dev: false

  /@emotion/use-insertion-effect-with-fallbacks/1.0.0_react@18.2.0:
    resolution: {integrity: sha512-1eEgUGmkaljiBnRMTdksDV1W4kUnmwgp7X9G8B++9GYwl1lUdqSndSriIrTJ0N7LQaoauY9JJ2yhiOYK5+NI4A==}
    peerDependencies:
      react: '>=16.8.0'
    dependencies:
      react: 18.2.0
    dev: false

  /@emotion/utils/1.2.0:
    resolution: {integrity: sha512-sn3WH53Kzpw8oQ5mgMmIzzyAaH2ZqFEbozVVBSYp538E06OSE6ytOp7pRAjNQR+Q/orwqdQYJSe2m3hCOeznkw==}
    dev: false

  /@emotion/weak-memoize/0.3.0:
    resolution: {integrity: sha512-AHPmaAx+RYfZz0eYu6Gviiagpmiyw98ySSlQvCUhVGDRtDFe4DBS0x1bSjdF3gqUDYOczB+yYvBTtEylYSdRhg==}
    dev: false

  /@esbuild/android-arm/0.15.10:
    resolution: {integrity: sha512-FNONeQPy/ox+5NBkcSbYJxoXj9GWu8gVGJTVmUyoOCKQFDTrHVKgNSzChdNt0I8Aj/iKcsDf2r9BFwv+FSNUXg==}
    engines: {node: '>=12'}
    cpu: [arm]
    os: [android]
    requiresBuild: true
    optional: true

  /@esbuild/linux-loong64/0.15.10:
    resolution: {integrity: sha512-w0Ou3Z83LOYEkwaui2M8VwIp+nLi/NA60lBLMvaJ+vXVMcsARYdEzLNE7RSm4+lSg4zq4d7fAVuzk7PNQ5JFgg==}
    engines: {node: '>=12'}
    cpu: [loong64]
    os: [linux]
    requiresBuild: true
    optional: true

  /@eslint/eslintrc/1.3.2:
    resolution: {integrity: sha512-AXYd23w1S/bv3fTs3Lz0vjiYemS08jWkI3hYyS9I1ry+0f+Yjs1wm+sU0BS8qDOPrBIkp4qHYC16I8uVtpLajQ==}
    engines: {node: ^12.22.0 || ^14.17.0 || >=16.0.0}
    dependencies:
      ajv: 6.12.6
      debug: 4.3.4
      espree: 9.4.0
      globals: 13.17.0
      ignore: 5.2.0
      import-fresh: 3.3.0
      js-yaml: 4.1.0
      minimatch: 3.1.2
      strip-json-comments: 3.1.1
    transitivePeerDependencies:
      - supports-color
    dev: true

  /@exodus/schemasafe/1.0.0-rc.7:
    resolution: {integrity: sha512-+1mBLsa+vvlV0lwEAP1hwgmOPkjMnoJ8hyCMfCCJga0sVDwDzrPJjnxZwdDaUmOh/vbFHQGBTk+FxsVjoI/CjQ==}
    dev: true

  /@floating-ui/core/1.0.1:
    resolution: {integrity: sha512-bO37brCPfteXQfFY0DyNDGB3+IMe4j150KFQcgJ5aBP295p9nBGeHEs/p0czrRbtlHq4Px/yoPXO/+dOCcF4uA==}
    dev: false

  /@floating-ui/dom/1.0.2:
    resolution: {integrity: sha512-5X9WSvZ8/fjy3gDu8yx9HAA4KG1lazUN2P4/VnaXLxTO9Dz53HI1oYoh1OlhqFNlHgGDiwFX5WhFCc2ljbW3yA==}
    dependencies:
      '@floating-ui/core': 1.0.1
    dev: false

  /@floating-ui/react-dom-interactions/0.10.1_rj7ozvcq3uehdlnj3cbwzbi5ce:
    resolution: {integrity: sha512-mb9Sn/cnPjVlEucSZTSt4Iu7NAvqnXTvmzeE5EtfdRhVQO6L94dqqT+DPTmJmbiw4XqzoyGP+Q6J+I5iK2p6bw==}
    peerDependencies:
      react: '>=16.8.0'
      react-dom: '>=16.8.0'
    dependencies:
      '@floating-ui/react-dom': 1.0.0_biqbaboplfbrettd7655fr4n2y
      aria-hidden: 1.2.1_iapumuv4e6jcjznwuxpf4tt22e
      react: 18.2.0
      react-dom: 18.2.0_react@18.2.0
    transitivePeerDependencies:
      - '@types/react'
    dev: false

  /@floating-ui/react-dom/1.0.0_biqbaboplfbrettd7655fr4n2y:
    resolution: {integrity: sha512-uiOalFKPG937UCLm42RxjESTWUVpbbatvlphQAU6bsv+ence6IoVG8JOUZcy8eW81NkU+Idiwvx10WFLmR4MIg==}
    peerDependencies:
      react: '>=16.8.0'
      react-dom: '>=16.8.0'
    dependencies:
      '@floating-ui/dom': 1.0.2
      react: 18.2.0
      react-dom: 18.2.0_react@18.2.0
    dev: false

  /@humanwhocodes/config-array/0.10.7:
    resolution: {integrity: sha512-MDl6D6sBsaV452/QSdX+4CXIjZhIcI0PELsxUjk4U828yd58vk3bTIvk/6w5FY+4hIy9sLW0sfrV7K7Kc++j/w==}
    engines: {node: '>=10.10.0'}
    dependencies:
      '@humanwhocodes/object-schema': 1.2.1
      debug: 4.3.4
      minimatch: 3.1.2
    transitivePeerDependencies:
      - supports-color
    dev: true

  /@humanwhocodes/gitignore-to-minimatch/1.0.2:
    resolution: {integrity: sha512-rSqmMJDdLFUsyxR6FMtD00nfQKKLFb1kv+qBbOVKqErvloEIJLo5bDTJTQNTYgeyp78JsA7u/NPi5jT1GR/MuA==}
    dev: true

  /@humanwhocodes/module-importer/1.0.1:
    resolution: {integrity: sha512-bxveV4V8v5Yb4ncFTT3rPSgZBOpCkjfK0y4oVVVJwIuDVBRMDXrPyXRL988i5ap9m9bnyEEjWfm5WkBmtffLfA==}
    engines: {node: '>=12.22'}
    dev: true

  /@humanwhocodes/object-schema/1.2.1:
    resolution: {integrity: sha512-ZnQMnLV4e7hDlUvw8H+U8ASL02SS2Gn6+9Ac3wGGLIe7+je2AeAOxPY+izIPJDfFDb7eDjev0Us8MO1iFRN8hA==}
    dev: true

  /@jridgewell/gen-mapping/0.1.1:
    resolution: {integrity: sha512-sQXCasFk+U8lWYEe66WxRDOE9PjVz4vSM51fTu3Hw+ClTpUSQb718772vH3pyS5pShp6lvQM7SxgIDXXXmOX7w==}
    engines: {node: '>=6.0.0'}
    dependencies:
      '@jridgewell/set-array': 1.1.2
      '@jridgewell/sourcemap-codec': 1.4.14

  /@jridgewell/gen-mapping/0.3.2:
    resolution: {integrity: sha512-mh65xKQAzI6iBcFzwv28KVWSmCkdRBWoOh+bYQGW3+6OZvbbN3TqMGo5hqYxQniRcH9F2VZIoJCm4pa3BPDK/A==}
    engines: {node: '>=6.0.0'}
    dependencies:
      '@jridgewell/set-array': 1.1.2
      '@jridgewell/sourcemap-codec': 1.4.14
      '@jridgewell/trace-mapping': 0.3.15

  /@jridgewell/resolve-uri/3.1.0:
    resolution: {integrity: sha512-F2msla3tad+Mfht5cJq7LSXcdudKTWCVYUgw6pLFOOHSTtZlj6SWNYAp+AhuqLmWdBO2X5hPrLcu8cVP8fy28w==}
    engines: {node: '>=6.0.0'}

  /@jridgewell/set-array/1.1.2:
    resolution: {integrity: sha512-xnkseuNADM0gt2bs+BvhO0p78Mk762YnZdsuzFV018NoG1Sj1SCQvpSqa7XUaTam5vAGasABV9qXASMKnFMwMw==}
    engines: {node: '>=6.0.0'}

  /@jridgewell/sourcemap-codec/1.4.14:
    resolution: {integrity: sha512-XPSJHWmi394fuUuzDnGz1wiKqWfo1yXecHQMRf2l6hztTO+nPru658AyDngaBe7isIxEkRsPR3FZh+s7iVa4Uw==}

  /@jridgewell/trace-mapping/0.3.15:
    resolution: {integrity: sha512-oWZNOULl+UbhsgB51uuZzglikfIKSUBO/M9W2OfEjn7cmqoAiCgmv9lyACTUacZwBz0ITnJ2NqjU8Tx0DHL88g==}
    dependencies:
      '@jridgewell/resolve-uri': 3.1.0
      '@jridgewell/sourcemap-codec': 1.4.14

<<<<<<< HEAD
  /@mantine/carousel/5.5.1_kflqg7dbjap77xdm34k2o26jsi:
    resolution: {integrity: sha512-pkRssE3M85i6W3lZeJ+LNQcAVjPNdfd6Kwkto21UymaiYY96B/EyVfLhJC2+NE5ho1nDdoN5d+OkORipMdofiQ==}
    peerDependencies:
      '@mantine/core': 5.5.1
      '@mantine/hooks': 5.5.1
      embla-carousel-react: ^7.0.0
      react: '>=16.8.0'
    dependencies:
      '@mantine/core': 5.5.1_wufspkdouwepmj2hmrxex4gqcm
      '@mantine/hooks': 5.5.1_react@18.2.0
      '@mantine/utils': 5.5.1_react@18.2.0
=======
  /@mantine/carousel/5.5.2_62pmusrpjaincep2ua5iswzr7u:
    resolution: {integrity: sha512-QtabcGvAJBVIor/MNEoELA8B8olGZH0PRh7q0SQmL+8qvw+BVX9tgIwZ5nzceDGFuOVEdE+Be5W7e7eBWnLM9g==}
    peerDependencies:
      '@mantine/core': 5.5.2
      '@mantine/hooks': 5.5.2
      embla-carousel-react: ^7.0.0
      react: '>=16.8.0'
    dependencies:
      '@mantine/core': 5.5.2_e7dzssbirmn32jcbaehdzznl4e
      '@mantine/hooks': 5.5.2_react@18.2.0
      '@mantine/utils': 5.5.2_react@18.2.0
>>>>>>> 2aa2071c
      embla-carousel-react: 7.0.3_react@18.2.0
      react: 18.2.0
    dev: false

<<<<<<< HEAD
  /@mantine/core/5.5.1_wufspkdouwepmj2hmrxex4gqcm:
    resolution: {integrity: sha512-5I1tfNwO+qslcViyi+M1EplWqeKEBsy7gSF6zvDRtkvDhz1+F/SzqXHbZVxKYPbhhpTvq9LbOJZgftK3T73CZA==}
    peerDependencies:
      '@mantine/hooks': 5.5.1
=======
  /@mantine/core/5.5.2_e7dzssbirmn32jcbaehdzznl4e:
    resolution: {integrity: sha512-G5bAzPsKeaRZOkBNqBzBdYhmgfXpCTBy9FcG1IwMU6V9kXBo86Mvz5RB0UDM9Vo6VgTH/O6EiZjx/ntmiTwN4w==}
    peerDependencies:
      '@mantine/hooks': 5.5.2
>>>>>>> 2aa2071c
      react: '>=16.8.0'
      react-dom: '>=16.8.0'
    dependencies:
      '@floating-ui/react-dom-interactions': 0.10.1_rj7ozvcq3uehdlnj3cbwzbi5ce
<<<<<<< HEAD
      '@mantine/hooks': 5.5.1_react@18.2.0
      '@mantine/styles': 5.5.1_7xbt6cqxny5okm7nuwm4cfiesq
      '@mantine/utils': 5.5.1_react@18.2.0
=======
      '@mantine/hooks': 5.5.2_react@18.2.0
      '@mantine/styles': 5.5.2_7xbt6cqxny5okm7nuwm4cfiesq
      '@mantine/utils': 5.5.2_react@18.2.0
>>>>>>> 2aa2071c
      '@radix-ui/react-scroll-area': 1.0.0_biqbaboplfbrettd7655fr4n2y
      react: 18.2.0
      react-dom: 18.2.0_react@18.2.0
      react-textarea-autosize: 8.3.4_iapumuv4e6jcjznwuxpf4tt22e
    transitivePeerDependencies:
      - '@emotion/react'
      - '@types/react'
    dev: false

<<<<<<< HEAD
  /@mantine/dates/5.5.1_63woecgmermt6ex7gcvhnz5wh4:
    resolution: {integrity: sha512-lKARbcTEltpF551Xm34hxNKEkElAnJqdsWBO78fjsbO2PKFWpyoIpaVZqUshDWGNr1TwqpHcZcSB91PtuTnHkw==}
    peerDependencies:
      '@mantine/core': 5.5.1
      '@mantine/hooks': 5.5.1
      dayjs: '>=1.0.0'
      react: '>=16.8.0'
    dependencies:
      '@mantine/core': 5.5.1_wufspkdouwepmj2hmrxex4gqcm
      '@mantine/hooks': 5.5.1_react@18.2.0
      '@mantine/utils': 5.5.1_react@18.2.0
=======
  /@mantine/dates/5.5.2_53wmkszunhcpkddkqvnx2fh73a:
    resolution: {integrity: sha512-v451LqHqgWWq9BI6QKIdBrrfZqB17rn+aKuz/f4+m9TnG2joD8fbFHQ88E+vuX6KpVu+DdUwrUEiyvHKVsTEWg==}
    peerDependencies:
      '@mantine/core': 5.5.2
      '@mantine/hooks': 5.5.2
      dayjs: '>=1.0.0'
      react: '>=16.8.0'
    dependencies:
      '@mantine/core': 5.5.2_e7dzssbirmn32jcbaehdzznl4e
      '@mantine/hooks': 5.5.2_react@18.2.0
      '@mantine/utils': 5.5.2_react@18.2.0
>>>>>>> 2aa2071c
      dayjs: 1.11.5
      react: 18.2.0
    dev: false

<<<<<<< HEAD
  /@mantine/dropzone/5.5.1_k777r7ttxfihgwqeyte3jw4t4q:
    resolution: {integrity: sha512-SyvDlQ8NFBenl5iqY3k0srQcs09qHyLYKbI3VnIZGcZPRyKRXKrAOBEUeeG9yEzpmn59WssRht1xVjyMfQ3b3w==}
    peerDependencies:
      '@mantine/core': 5.5.1
      '@mantine/hooks': 5.5.1
      react: '>=16.8.0'
      react-dom: '>=16.8.0'
    dependencies:
      '@mantine/core': 5.5.1_wufspkdouwepmj2hmrxex4gqcm
      '@mantine/hooks': 5.5.1_react@18.2.0
      '@mantine/utils': 5.5.1_react@18.2.0
=======
  /@mantine/dropzone/5.5.2_33jlhw43uacfkadfdzkh4dxgem:
    resolution: {integrity: sha512-V6yBZzQAwhP5T4VSiFWGXEy7VE7oHrK0hm8/xhqqa9OokmtrRkkVpU9Lb40oBA+xYSzx6mHymiXZySfMKcYyLw==}
    peerDependencies:
      '@mantine/core': 5.5.2
      '@mantine/hooks': 5.5.2
      react: '>=16.8.0'
      react-dom: '>=16.8.0'
    dependencies:
      '@mantine/core': 5.5.2_e7dzssbirmn32jcbaehdzznl4e
      '@mantine/hooks': 5.5.2_react@18.2.0
      '@mantine/utils': 5.5.2_react@18.2.0
>>>>>>> 2aa2071c
      react: 18.2.0
      react-dom: 18.2.0_react@18.2.0
      react-dropzone: 14.2.2_react@18.2.0
    dev: false

<<<<<<< HEAD
  /@mantine/form/5.5.1_react@18.2.0:
    resolution: {integrity: sha512-xkXKdejigBHx2U2zVOTERUW+NzGh7pYjkFu5FozVu7VxOnQw47UOKqE8c02Ti+EbbJ8+qmQOptMsTshQDWJTBw==}
=======
  /@mantine/form/5.5.2_react@18.2.0:
    resolution: {integrity: sha512-9Fx30oOHrgBBz9qVPB+qHexpQNZTotvnsId+ycVSj/I9dxk5EFIan6b0ZcAlFDbvvejkcexecAonXEadgEUsMw==}
>>>>>>> 2aa2071c
    peerDependencies:
      react: '>=16.8.0'
    dependencies:
      fast-deep-equal: 3.1.3
      klona: 2.0.5
      react: 18.2.0
    dev: false

<<<<<<< HEAD
  /@mantine/hooks/5.5.1_react@18.2.0:
    resolution: {integrity: sha512-ftkJqu8Ks/CLScWY8DBxL57oiVvaiOnAAvVvCRIWN4Tj3y2Zr3+29nYP+0vIJFnqTJWDahc8hqa6U/TiWFn/Vw==}
=======
  /@mantine/hooks/5.5.2_react@18.2.0:
    resolution: {integrity: sha512-2W6OuSelVFyqatibzsMTs+2GPaPYKY3ZXiHv2Y6WST6FMuPHFoo7JED6BHLx0xYXBhUYQGJMDSv/xITUSk2yTA==}
>>>>>>> 2aa2071c
    peerDependencies:
      react: '>=16.8.0'
    dependencies:
      react: 18.2.0
    dev: false

<<<<<<< HEAD
  /@mantine/modals/5.5.1_k777r7ttxfihgwqeyte3jw4t4q:
    resolution: {integrity: sha512-MN7o9Pp2NVmXCf6m41l5uVq2mVWUzcjedn5/MBMWCxSPngvlaojWUzP1TkKl14eNBGlfbPU9jELSUdaMEPBgQA==}
    peerDependencies:
      '@mantine/core': 5.5.1
      '@mantine/hooks': 5.5.1
      react: '>=16.8.0'
      react-dom: '>=16.8.0'
    dependencies:
      '@mantine/core': 5.5.1_wufspkdouwepmj2hmrxex4gqcm
      '@mantine/hooks': 5.5.1_react@18.2.0
      '@mantine/utils': 5.5.1_react@18.2.0
=======
  /@mantine/modals/5.5.2_33jlhw43uacfkadfdzkh4dxgem:
    resolution: {integrity: sha512-9sEur00VnBTJ5ozkGAflVU/zJFBj9z1BQkLyACSNryosbQO+Gf3IymdaxWXe6etfK1xHVjxhbyrz4+YiTbC4gA==}
    peerDependencies:
      '@mantine/core': 5.5.2
      '@mantine/hooks': 5.5.2
      react: '>=16.8.0'
      react-dom: '>=16.8.0'
    dependencies:
      '@mantine/core': 5.5.2_e7dzssbirmn32jcbaehdzznl4e
      '@mantine/hooks': 5.5.2_react@18.2.0
      '@mantine/utils': 5.5.2_react@18.2.0
>>>>>>> 2aa2071c
      react: 18.2.0
      react-dom: 18.2.0_react@18.2.0
    dev: false

<<<<<<< HEAD
  /@mantine/notifications/5.5.1_k777r7ttxfihgwqeyte3jw4t4q:
    resolution: {integrity: sha512-GJ5IEH/qtWp80PehkD0LTNHDQYmTB/jeL+A9nMUDeL9rjOn8vZW2AgPcTxnPRA8TctU5d9An2zH4b9vwmEBZAQ==}
    peerDependencies:
      '@mantine/core': 5.5.1
      '@mantine/hooks': 5.5.1
      react: '>=16.8.0'
      react-dom: '>=16.8.0'
    dependencies:
      '@mantine/core': 5.5.1_wufspkdouwepmj2hmrxex4gqcm
      '@mantine/hooks': 5.5.1_react@18.2.0
      '@mantine/utils': 5.5.1_react@18.2.0
=======
  /@mantine/notifications/5.5.2_33jlhw43uacfkadfdzkh4dxgem:
    resolution: {integrity: sha512-g/ycHsfp97MX7FXiiWtdX0Dzm8Gp6qH3m3oMD9kWv+SjhDsBRHq+2iNQLHc8JV5lhTG8J5jAjMc6It6vrg1vLw==}
    peerDependencies:
      '@mantine/core': 5.5.2
      '@mantine/hooks': 5.5.2
      react: '>=16.8.0'
      react-dom: '>=16.8.0'
    dependencies:
      '@mantine/core': 5.5.2_e7dzssbirmn32jcbaehdzznl4e
      '@mantine/hooks': 5.5.2_react@18.2.0
      '@mantine/utils': 5.5.2_react@18.2.0
>>>>>>> 2aa2071c
      react: 18.2.0
      react-dom: 18.2.0_react@18.2.0
      react-transition-group: 4.4.2_biqbaboplfbrettd7655fr4n2y
    dev: false

<<<<<<< HEAD
  /@mantine/styles/5.5.1_7xbt6cqxny5okm7nuwm4cfiesq:
    resolution: {integrity: sha512-RZaQvrz0BorczJFX5+78fKbGXfD3r9N/NSFPQQOkS96oAOyoU1bOKgdIoML/2QMhYJq1REe6z86txl7r4/AUWw==}
=======
  /@mantine/styles/5.5.2_7xbt6cqxny5okm7nuwm4cfiesq:
    resolution: {integrity: sha512-HUpW2Nznq1cf1qc+zwl6sSR54oUGGHaRw+oePCaHW7C45buXxqGLoSBW0fskb32+J8Av76Ba3+8xV5R3r52wrA==}
>>>>>>> 2aa2071c
    peerDependencies:
      '@emotion/react': '>=11.9.0'
      react: '>=16.8.0'
      react-dom: '>=16.8.0'
    dependencies:
      '@emotion/react': 11.10.4_bjroym7kxlcs2vvwnej4p3gzwu
      clsx: 1.1.1
      csstype: 3.0.9
      react: 18.2.0
      react-dom: 18.2.0_react@18.2.0
    dev: false

<<<<<<< HEAD
  /@mantine/utils/5.5.1_react@18.2.0:
    resolution: {integrity: sha512-XO6SJ8I9PvmPxF62W2RxhRfdxqDVO/5AThaO+JFQyCcldRy7gwlRsHolaAolJ9l7IABTtdyvbDu7hNFb8GxPmA==}
=======
  /@mantine/utils/5.5.2_react@18.2.0:
    resolution: {integrity: sha512-fAU8PLTBNh4feAlcMchRb2q2DD0OVvXfIDFtEHzMgN27WRsT4ch9MkV8P/0TlPUISm/vtjJaJD+VuL0wo8/qug==}
>>>>>>> 2aa2071c
    peerDependencies:
      react: '>=16.8.0'
    dependencies:
      react: 18.2.0
    dev: false

  /@mdi/js/7.0.96:
    resolution: {integrity: sha512-lNqhkV3cpPfYb/Avh+vXLFukUTbHbyHoFo4Jdc7Oc9UvURGVhamFIpgOVvEf2bNA78zvjXTZeVWExUTR+DLBfQ==}
    dev: false

  /@mdi/react/1.6.1:
    resolution: {integrity: sha512-4qZeDcluDFGFTWkHs86VOlHkm6gnKaMql13/gpIcUQ8kzxHgpj31NuCkD8abECVfbULJ3shc7Yt4HJ6Wu6SN4w==}
    dependencies:
      prop-types: 15.8.1
    dev: false

  /@microsoft/signalr/6.0.9:
    resolution: {integrity: sha512-DGVYe3ycT2PfRU7m3xCbv1HjhvClKl2VB1HyFlvf8SqBGXz3Cx+oalNWGYrGIgADA6Q2xaB4GaDmDdprTa2U0Q==}
    dependencies:
      abort-controller: 3.0.0
      eventsource: 1.1.2
      fetch-cookie: 0.11.0
      node-fetch: 2.6.7
      ws: 7.5.9
    transitivePeerDependencies:
      - bufferutil
      - encoding
      - utf-8-validate
    dev: false

  /@nabla/vite-plugin-eslint/1.4.1_eslint@8.24.0+vite@3.1.4:
    resolution: {integrity: sha512-H19ReYMRdy7i6zz7HKYcBlfv/4Nu/sv9Wtu9+GImQ5nzCgOz4RRUqnj/PJ2OuATcbxNgLr1NSbk7miJDdK6BOw==}
    peerDependencies:
      eslint: '*'
      vite: ^2 || ^3
    dependencies:
      '@types/eslint': 8.4.6
      chalk: 4.1.2
      eslint: 8.24.0
      vite: 3.1.4
    dev: true

  /@nicolo-ribaudo/eslint-scope-5-internals/5.1.1-v1:
    resolution: {integrity: sha512-54/JRvkLIzzDWshCWfuhadfrfZVPiElY8Fcgmg1HroEly/EDSszzhBAsarCux+D/kOslTRquNzuyGSmUSTTHGg==}
    dependencies:
      eslint-scope: 5.1.1
    dev: true

  /@nodelib/fs.scandir/2.1.5:
    resolution: {integrity: sha512-vq24Bq3ym5HEQm2NKCr3yXDwjc7vTsEThRDnkp2DK9p1uqLR+DHurm/NOTo0KG7HYHU7eppKZj3MyqYuMBf62g==}
    engines: {node: '>= 8'}
    dependencies:
      '@nodelib/fs.stat': 2.0.5
      run-parallel: 1.2.0
    dev: true

  /@nodelib/fs.stat/2.0.5:
    resolution: {integrity: sha512-RkhPPp2zrqDAQA/2jNhnztcPAlv64XdhIp7a7454A5ovI7Bukxgt7MX7udwAu3zg1DcpPU0rz3VV1SeaqvY4+A==}
    engines: {node: '>= 8'}
    dev: true

  /@nodelib/fs.walk/1.2.8:
    resolution: {integrity: sha512-oGB+UxlgWcgQkgwo8GcEGwemoTFt3FIO9ababBmaGwXIoBKZ+GTy0pP185beGg7Llih/NSHSV2XAs1lnznocSg==}
    engines: {node: '>= 8'}
    dependencies:
      '@nodelib/fs.scandir': 2.1.5
      fastq: 1.13.0
    dev: true

  /@radix-ui/number/1.0.0:
    resolution: {integrity: sha512-Ofwh/1HX69ZfJRiRBMTy7rgjAzHmwe4kW9C9Y99HTRUcYLUuVT0KESFj15rPjRgKJs20GPq8Bm5aEDJ8DuA3vA==}
    dependencies:
      '@babel/runtime': 7.19.0
    dev: false

  /@radix-ui/primitive/1.0.0:
    resolution: {integrity: sha512-3e7rn8FDMin4CgeL7Z/49smCA3rFYY3Ha2rUQ7HRWFadS5iCRw08ZgVT1LaNTCNqgvrUiyczLflrVrF0SRQtNA==}
    dependencies:
      '@babel/runtime': 7.19.0
    dev: false

  /@radix-ui/react-compose-refs/1.0.0_react@18.2.0:
    resolution: {integrity: sha512-0KaSv6sx787/hK3eF53iOkiSLwAGlFMx5lotrqD2pTjB18KbybKoEIgkNZTKC60YECDQTKGTRcDBILwZVqVKvA==}
    peerDependencies:
      react: ^16.8 || ^17.0 || ^18.0
    dependencies:
      '@babel/runtime': 7.19.0
      react: 18.2.0
    dev: false

  /@radix-ui/react-context/1.0.0_react@18.2.0:
    resolution: {integrity: sha512-1pVM9RfOQ+n/N5PJK33kRSKsr1glNxomxONs5c49MliinBY6Yw2Q995qfBUUo0/Mbg05B/sGA0gkgPI7kmSHBg==}
    peerDependencies:
      react: ^16.8 || ^17.0 || ^18.0
    dependencies:
      '@babel/runtime': 7.19.0
      react: 18.2.0
    dev: false

  /@radix-ui/react-direction/1.0.0_react@18.2.0:
    resolution: {integrity: sha512-2HV05lGUgYcA6xgLQ4BKPDmtL+QbIZYH5fCOTAOOcJ5O0QbWS3i9lKaurLzliYUDhORI2Qr3pyjhJh44lKA3rQ==}
    peerDependencies:
      react: ^16.8 || ^17.0 || ^18.0
    dependencies:
      '@babel/runtime': 7.19.0
      react: 18.2.0
    dev: false

  /@radix-ui/react-presence/1.0.0_biqbaboplfbrettd7655fr4n2y:
    resolution: {integrity: sha512-A+6XEvN01NfVWiKu38ybawfHsBjWum42MRPnEuqPsBZ4eV7e/7K321B5VgYMPv3Xx5An6o1/l9ZuDBgmcmWK3w==}
    peerDependencies:
      react: ^16.8 || ^17.0 || ^18.0
      react-dom: ^16.8 || ^17.0 || ^18.0
    dependencies:
      '@babel/runtime': 7.19.0
      '@radix-ui/react-compose-refs': 1.0.0_react@18.2.0
      '@radix-ui/react-use-layout-effect': 1.0.0_react@18.2.0
      react: 18.2.0
      react-dom: 18.2.0_react@18.2.0
    dev: false

  /@radix-ui/react-primitive/1.0.0_biqbaboplfbrettd7655fr4n2y:
    resolution: {integrity: sha512-EyXe6mnRlHZ8b6f4ilTDrXmkLShICIuOTTj0GX4w1rp+wSxf3+TD05u1UOITC8VsJ2a9nwHvdXtOXEOl0Cw/zQ==}
    peerDependencies:
      react: ^16.8 || ^17.0 || ^18.0
      react-dom: ^16.8 || ^17.0 || ^18.0
    dependencies:
      '@babel/runtime': 7.19.0
      '@radix-ui/react-slot': 1.0.0_react@18.2.0
      react: 18.2.0
      react-dom: 18.2.0_react@18.2.0
    dev: false

  /@radix-ui/react-scroll-area/1.0.0_biqbaboplfbrettd7655fr4n2y:
    resolution: {integrity: sha512-3SNFukAjS5remgtpAVR9m3Zgo23ZojBZ8V3TCyR3A+56x2mtVqKlPV4+e8rScZUFMuvtbjIdQCmsJBFBazKZig==}
    peerDependencies:
      react: ^16.8 || ^17.0 || ^18.0
      react-dom: ^16.8 || ^17.0 || ^18.0
    dependencies:
      '@babel/runtime': 7.19.0
      '@radix-ui/number': 1.0.0
      '@radix-ui/primitive': 1.0.0
      '@radix-ui/react-compose-refs': 1.0.0_react@18.2.0
      '@radix-ui/react-context': 1.0.0_react@18.2.0
      '@radix-ui/react-direction': 1.0.0_react@18.2.0
      '@radix-ui/react-presence': 1.0.0_biqbaboplfbrettd7655fr4n2y
      '@radix-ui/react-primitive': 1.0.0_biqbaboplfbrettd7655fr4n2y
      '@radix-ui/react-use-callback-ref': 1.0.0_react@18.2.0
      '@radix-ui/react-use-layout-effect': 1.0.0_react@18.2.0
      react: 18.2.0
      react-dom: 18.2.0_react@18.2.0
    dev: false

  /@radix-ui/react-slot/1.0.0_react@18.2.0:
    resolution: {integrity: sha512-3mrKauI/tWXo1Ll+gN5dHcxDPdm/Df1ufcDLCecn+pnCIVcdWE7CujXo8QaXOWRJyZyQWWbpB8eFwHzWXlv5mQ==}
    peerDependencies:
      react: ^16.8 || ^17.0 || ^18.0
    dependencies:
      '@babel/runtime': 7.19.0
      '@radix-ui/react-compose-refs': 1.0.0_react@18.2.0
      react: 18.2.0
    dev: false

  /@radix-ui/react-use-callback-ref/1.0.0_react@18.2.0:
    resolution: {integrity: sha512-GZtyzoHz95Rhs6S63D2t/eqvdFCm7I+yHMLVQheKM7nBD8mbZIt+ct1jz4536MDnaOGKIxynJ8eHTkVGVVkoTg==}
    peerDependencies:
      react: ^16.8 || ^17.0 || ^18.0
    dependencies:
      '@babel/runtime': 7.19.0
      react: 18.2.0
    dev: false

  /@radix-ui/react-use-layout-effect/1.0.0_react@18.2.0:
    resolution: {integrity: sha512-6Tpkq+R6LOlmQb1R5NNETLG0B4YP0wc+klfXafpUCj6JGyaUc8il7/kUZ7m59rGbXGczE9Bs+iz2qloqsZBduQ==}
    peerDependencies:
      react: ^16.8 || ^17.0 || ^18.0
    dependencies:
      '@babel/runtime': 7.19.0
      react: 18.2.0
    dev: false

  /@remix-run/router/1.0.1:
    resolution: {integrity: sha512-eBV5rvW4dRFOU1eajN7FmYxjAIVz/mRHgUE9En9mBn6m3mulK3WTR5C3iQhL9MZ14rWAq+xOlEaCkDiW0/heOg==}
    engines: {node: '>=14'}
    dev: false

  /@trivago/prettier-plugin-sort-imports/3.3.0_prettier@2.7.1:
    resolution: {integrity: sha512-1y44bVZuIN0RsS3oIiGd5k8Vm3IZXYZnp4VsP2Z/S5L9WAOw43HE2clso66M2S/dDeJ+8sKPqnHsEfh39Vjs3w==}
    peerDependencies:
      prettier: 2.x
    dependencies:
      '@babel/core': 7.17.8
      '@babel/generator': 7.17.7
      '@babel/parser': 7.17.8
      '@babel/traverse': 7.17.3
      '@babel/types': 7.17.0
      javascript-natural-sort: 0.7.1
      lodash: 4.17.21
      prettier: 2.7.1
    transitivePeerDependencies:
      - supports-color
    dev: true

  /@types/debug/4.1.7:
    resolution: {integrity: sha512-9AonUzyTjXXhEOa0DnqpzZi6VHlqKMswga9EXjpXnnqxwLtdvPPtlO8evrI5D9S6asFRCQ6v+wpiUKbw+vKqyg==}
    dependencies:
      '@types/ms': 0.7.31
    dev: true

  /@types/eslint/8.4.6:
    resolution: {integrity: sha512-/fqTbjxyFUaYNO7VcW5g+4npmqVACz1bB7RTHYuLj+PRjw9hrCwrUXVQFpChUS0JsyEFvMZ7U/PfmvWgxJhI9g==}
    dependencies:
      '@types/estree': 1.0.0
      '@types/json-schema': 7.0.11
    dev: true

  /@types/estree/1.0.0:
    resolution: {integrity: sha512-WulqXMDUTYAXCjZnk6JtIHPigp55cVtDgDrO2gHRwhyJto21+1zbVCtOYB2L1F9w4qCQ0rOGWBnBe0FNTiEJIQ==}
    dev: true

  /@types/json-schema/7.0.11:
    resolution: {integrity: sha512-wOuvG1SN4Us4rez+tylwwwCV1psiNVOkJeM3AUWUNWg/jDQY2+HE/444y5gc+jBmRqASOm2Oeh5c1axHobwRKQ==}
    dev: true

  /@types/katex/0.14.0:
    resolution: {integrity: sha512-+2FW2CcT0K3P+JMR8YG846bmDwplKUTsWgT2ENwdQ1UdVfRk3GQrh6Mi4sTopy30gI8Uau5CEqHTDZ6YvWIUPA==}
    dev: true

  /@types/marked/4.0.7:
    resolution: {integrity: sha512-eEAhnz21CwvKVW+YvRvcTuFKNU9CV1qH+opcgVK3pIMI6YZzDm6gc8o2vHjldFk6MGKt5pueSB7IOpvpx5Qekw==}
    dev: true

  /@types/ms/0.7.31:
    resolution: {integrity: sha512-iiUgKzV9AuaEkZqkOLDIvlQiL6ltuZd9tGcW3gwpnX8JbuiuhFlEGmmFXEXkN50Cvq7Os88IY2v0dkDqXYWVgA==}
    dev: true

<<<<<<< HEAD
  /@types/node/18.8.0:
    resolution: {integrity: sha512-u+h43R6U8xXDt2vzUaVP3VwjjLyOJk6uEciZS8OSyziUQGOwmk+l+4drxcsDboHXwyTaqS1INebghmWMRxq3LA==}
=======
  /@types/node/18.8.2:
    resolution: {integrity: sha512-cRMwIgdDN43GO4xMWAfJAecYn8wV4JbsOGHNfNUIDiuYkUYAR5ec4Rj7IO2SAhFPEfpPtLtUTbbny/TCT7aDwA==}
>>>>>>> 2aa2071c
    dev: true

  /@types/parse-json/4.0.0:
    resolution: {integrity: sha512-//oorEZjL6sbPcKUaCdIGlIUeH26mgzimjBB77G6XRgnDl/L5wOnpyBGRe/Mmf5CVW3PwEBE1NjiMZ/ssFh4wA==}

  /@types/prismjs/1.26.0:
    resolution: {integrity: sha512-ZTaqn/qSqUuAq1YwvOFQfVW1AR/oQJlLSZVustdjwI+GZ8kr0MSHBj0tsXPW1EqHubx50gtBEjbPGsdZwQwCjQ==}
    dev: true

  /@types/prop-types/15.7.5:
    resolution: {integrity: sha512-JCB8C6SnDoQf0cNycqd/35A7MjcnK+ZTqE7judS6o7utxUCg6imJg3QK2qzHKszlTjcj2cn+NwMB2i96ubpj7w==}

  /@types/react-dom/18.0.6:
    resolution: {integrity: sha512-/5OFZgfIPSwy+YuIBP/FgJnQnsxhZhjjrnxudMddeblOouIodEQ75X14Rr4wGSG/bknL+Omy9iWlLo1u/9GzAA==}
    dependencies:
      '@types/react': 18.0.21
    dev: true

  /@types/react/18.0.21:
    resolution: {integrity: sha512-7QUCOxvFgnD5Jk8ZKlUAhVcRj7GuJRjnjjiY/IUBWKgOlnvDvTMLD4RTF7NPyVmbRhNrbomZiOepg7M/2Kj1mA==}
    dependencies:
      '@types/prop-types': 15.7.5
      '@types/scheduler': 0.16.2
      csstype: 3.1.1

  /@types/scheduler/0.16.2:
    resolution: {integrity: sha512-hppQEBDmlwhFAXKJX2KnWLYu5yMfi91yazPb2l+lbJiwW+wdo1gNeRA+3RgNSO39WYX2euey41KEwnqesU2Jew==}

  /@types/swagger-schema-official/2.0.22:
    resolution: {integrity: sha512-7yQiX6MWSFSvc/1wW5smJMZTZ4fHOd+hqLr3qr/HONDxHEa2bnYAsOcGBOEqFIjd4yetwMOdEDdeW+udRAQnHA==}
    dev: true

<<<<<<< HEAD
  /@typescript-eslint/eslint-plugin/5.38.1_c7qepppml3d4ahu5cnfwqe6ltq:
    resolution: {integrity: sha512-ky7EFzPhqz3XlhS7vPOoMDaQnQMn+9o5ICR9CPr/6bw8HrFkzhMSxuA3gRfiJVvs7geYrSeawGJjZoZQKCOglQ==}
=======
  /@typescript-eslint/eslint-plugin/5.39.0_xyciw6oqjoiiono4dhv3uhn5my:
    resolution: {integrity: sha512-xVfKOkBm5iWMNGKQ2fwX5GVgBuHmZBO1tCRwXmY5oAIsPscfwm2UADDuNB8ZVYCtpQvJK4xpjrK7jEhcJ0zY9A==}
>>>>>>> 2aa2071c
    engines: {node: ^12.22.0 || ^14.17.0 || >=16.0.0}
    peerDependencies:
      '@typescript-eslint/parser': ^5.0.0
      eslint: ^6.0.0 || ^7.0.0 || ^8.0.0
      typescript: '*'
    peerDependenciesMeta:
      typescript:
        optional: true
    dependencies:
<<<<<<< HEAD
      '@typescript-eslint/parser': 5.38.1_ypn2ylkkyfa5i233caldtndbqa
      '@typescript-eslint/scope-manager': 5.38.1
      '@typescript-eslint/type-utils': 5.38.1_ypn2ylkkyfa5i233caldtndbqa
      '@typescript-eslint/utils': 5.38.1_ypn2ylkkyfa5i233caldtndbqa
=======
      '@typescript-eslint/parser': 5.39.0_ypn2ylkkyfa5i233caldtndbqa
      '@typescript-eslint/scope-manager': 5.39.0
      '@typescript-eslint/type-utils': 5.39.0_ypn2ylkkyfa5i233caldtndbqa
      '@typescript-eslint/utils': 5.39.0_ypn2ylkkyfa5i233caldtndbqa
>>>>>>> 2aa2071c
      debug: 4.3.4
      eslint: 8.24.0
      ignore: 5.2.0
      regexpp: 3.2.0
      semver: 7.3.7
      tsutils: 3.21.0_typescript@4.8.4
      typescript: 4.8.4
    transitivePeerDependencies:
      - supports-color
    dev: true

<<<<<<< HEAD
  /@typescript-eslint/parser/5.38.1_ypn2ylkkyfa5i233caldtndbqa:
    resolution: {integrity: sha512-LDqxZBVFFQnQRz9rUZJhLmox+Ep5kdUmLatLQnCRR6523YV+XhRjfYzStQ4MheFA8kMAfUlclHSbu+RKdRwQKw==}
=======
  /@typescript-eslint/parser/5.39.0_ypn2ylkkyfa5i233caldtndbqa:
    resolution: {integrity: sha512-PhxLjrZnHShe431sBAGHaNe6BDdxAASDySgsBCGxcBecVCi8NQWxQZMcizNA4g0pN51bBAn/FUfkWG3SDVcGlA==}
>>>>>>> 2aa2071c
    engines: {node: ^12.22.0 || ^14.17.0 || >=16.0.0}
    peerDependencies:
      eslint: ^6.0.0 || ^7.0.0 || ^8.0.0
      typescript: '*'
    peerDependenciesMeta:
      typescript:
        optional: true
    dependencies:
<<<<<<< HEAD
      '@typescript-eslint/scope-manager': 5.38.1
      '@typescript-eslint/types': 5.38.1
      '@typescript-eslint/typescript-estree': 5.38.1_typescript@4.8.4
=======
      '@typescript-eslint/scope-manager': 5.39.0
      '@typescript-eslint/types': 5.39.0
      '@typescript-eslint/typescript-estree': 5.39.0_typescript@4.8.4
>>>>>>> 2aa2071c
      debug: 4.3.4
      eslint: 8.24.0
      typescript: 4.8.4
    transitivePeerDependencies:
      - supports-color
    dev: true

  /@typescript-eslint/scope-manager/5.39.0:
    resolution: {integrity: sha512-/I13vAqmG3dyqMVSZPjsbuNQlYS082Y7OMkwhCfLXYsmlI0ca4nkL7wJ/4gjX70LD4P8Hnw1JywUVVAwepURBw==}
    engines: {node: ^12.22.0 || ^14.17.0 || >=16.0.0}
    dependencies:
      '@typescript-eslint/types': 5.39.0
      '@typescript-eslint/visitor-keys': 5.39.0
    dev: true

<<<<<<< HEAD
  /@typescript-eslint/type-utils/5.38.1_ypn2ylkkyfa5i233caldtndbqa:
    resolution: {integrity: sha512-UU3j43TM66gYtzo15ivK2ZFoDFKKP0k03MItzLdq0zV92CeGCXRfXlfQX5ILdd4/DSpHkSjIgLLLh1NtkOJOAw==}
=======
  /@typescript-eslint/type-utils/5.39.0_ypn2ylkkyfa5i233caldtndbqa:
    resolution: {integrity: sha512-KJHJkOothljQWzR3t/GunL0TPKY+fGJtnpl+pX+sJ0YiKTz3q2Zr87SGTmFqsCMFrLt5E0+o+S6eQY0FAXj9uA==}
>>>>>>> 2aa2071c
    engines: {node: ^12.22.0 || ^14.17.0 || >=16.0.0}
    peerDependencies:
      eslint: '*'
      typescript: '*'
    peerDependenciesMeta:
      typescript:
        optional: true
    dependencies:
<<<<<<< HEAD
      '@typescript-eslint/typescript-estree': 5.38.1_typescript@4.8.4
      '@typescript-eslint/utils': 5.38.1_ypn2ylkkyfa5i233caldtndbqa
=======
      '@typescript-eslint/typescript-estree': 5.39.0_typescript@4.8.4
      '@typescript-eslint/utils': 5.39.0_ypn2ylkkyfa5i233caldtndbqa
>>>>>>> 2aa2071c
      debug: 4.3.4
      eslint: 8.24.0
      tsutils: 3.21.0_typescript@4.8.4
      typescript: 4.8.4
    transitivePeerDependencies:
      - supports-color
    dev: true

  /@typescript-eslint/types/5.39.0:
    resolution: {integrity: sha512-gQMZrnfEBFXK38hYqt8Lkwt8f4U6yq+2H5VDSgP/qiTzC8Nw8JO3OuSUOQ2qW37S/dlwdkHDntkZM6SQhKyPhw==}
    engines: {node: ^12.22.0 || ^14.17.0 || >=16.0.0}
    dev: true

<<<<<<< HEAD
  /@typescript-eslint/typescript-estree/5.38.1_typescript@4.8.4:
    resolution: {integrity: sha512-99b5e/Enoe8fKMLdSuwrfH/C0EIbpUWmeEKHmQlGZb8msY33qn1KlkFww0z26o5Omx7EVjzVDCWEfrfCDHfE7g==}
=======
  /@typescript-eslint/typescript-estree/5.39.0_typescript@4.8.4:
    resolution: {integrity: sha512-qLFQP0f398sdnogJoLtd43pUgB18Q50QSA+BTE5h3sUxySzbWDpTSdgt4UyxNSozY/oDK2ta6HVAzvGgq8JYnA==}
>>>>>>> 2aa2071c
    engines: {node: ^12.22.0 || ^14.17.0 || >=16.0.0}
    peerDependencies:
      typescript: '*'
    peerDependenciesMeta:
      typescript:
        optional: true
    dependencies:
      '@typescript-eslint/types': 5.39.0
      '@typescript-eslint/visitor-keys': 5.39.0
      debug: 4.3.4
      globby: 11.1.0
      is-glob: 4.0.3
      semver: 7.3.7
      tsutils: 3.21.0_typescript@4.8.4
      typescript: 4.8.4
    transitivePeerDependencies:
      - supports-color
    dev: true

<<<<<<< HEAD
  /@typescript-eslint/utils/5.38.1_ypn2ylkkyfa5i233caldtndbqa:
    resolution: {integrity: sha512-oIuUiVxPBsndrN81oP8tXnFa/+EcZ03qLqPDfSZ5xIJVm7A9V0rlkQwwBOAGtrdN70ZKDlKv+l1BeT4eSFxwXA==}
=======
  /@typescript-eslint/utils/5.39.0_ypn2ylkkyfa5i233caldtndbqa:
    resolution: {integrity: sha512-+DnY5jkpOpgj+EBtYPyHRjXampJfC0yUZZzfzLuUWVZvCuKqSdJVC8UhdWipIw7VKNTfwfAPiOWzYkAwuIhiAg==}
>>>>>>> 2aa2071c
    engines: {node: ^12.22.0 || ^14.17.0 || >=16.0.0}
    peerDependencies:
      eslint: ^6.0.0 || ^7.0.0 || ^8.0.0
    dependencies:
      '@types/json-schema': 7.0.11
<<<<<<< HEAD
      '@typescript-eslint/scope-manager': 5.38.1
      '@typescript-eslint/types': 5.38.1
      '@typescript-eslint/typescript-estree': 5.38.1_typescript@4.8.4
=======
      '@typescript-eslint/scope-manager': 5.39.0
      '@typescript-eslint/types': 5.39.0
      '@typescript-eslint/typescript-estree': 5.39.0_typescript@4.8.4
>>>>>>> 2aa2071c
      eslint: 8.24.0
      eslint-scope: 5.1.1
      eslint-utils: 3.0.0_eslint@8.24.0
    transitivePeerDependencies:
      - supports-color
      - typescript
    dev: true

  /@typescript-eslint/visitor-keys/5.39.0:
    resolution: {integrity: sha512-yyE3RPwOG+XJBLrhvsxAidUgybJVQ/hG8BhiJo0k8JSAYfk/CshVcxf0HwP4Jt7WZZ6vLmxdo1p6EyN3tzFTkg==}
    engines: {node: ^12.22.0 || ^14.17.0 || >=16.0.0}
    dependencies:
      '@typescript-eslint/types': 5.39.0
      eslint-visitor-keys: 3.3.0
    dev: true

  /@vitejs/plugin-react/2.1.0_vite@3.1.4:
    resolution: {integrity: sha512-am6rPyyU3LzUYne3Gd9oj9c4Rzbq5hQnuGXSMT6Gujq45Il/+bunwq3lrB7wghLkiF45ygMwft37vgJ/NE8IAA==}
    engines: {node: ^14.18.0 || >=16.0.0}
    peerDependencies:
      vite: ^3.0.0
    dependencies:
      '@babel/core': 7.19.3
      '@babel/plugin-transform-react-jsx': 7.19.0_@babel+core@7.19.3
      '@babel/plugin-transform-react-jsx-development': 7.18.6_@babel+core@7.19.3
      '@babel/plugin-transform-react-jsx-self': 7.18.6_@babel+core@7.19.3
      '@babel/plugin-transform-react-jsx-source': 7.18.6_@babel+core@7.19.3
      magic-string: 0.26.5
      react-refresh: 0.14.0
      vite: 3.1.4
    transitivePeerDependencies:
      - supports-color
    dev: true

  /abort-controller/3.0.0:
    resolution: {integrity: sha512-h8lQ8tacZYnR3vNQTgibj+tODHI5/+l06Au2Pcriv/Gmet0eaj4TwWH41sO9wnHDiQsEj19q0drzdWdeAHtweg==}
    engines: {node: '>=6.5'}
    dependencies:
      event-target-shim: 5.0.1
    dev: false

  /acorn-jsx/5.3.2_acorn@8.8.0:
    resolution: {integrity: sha512-rq9s+JNhf0IChjtDXxllJ7g41oZk5SlXtp0LHwyA5cejwn7vKmKp4pPri6YEePv2PU65sAsegbXtIinmDFDXgQ==}
    peerDependencies:
      acorn: ^6.0.0 || ^7.0.0 || ^8.0.0
    dependencies:
      acorn: 8.8.0
    dev: true

  /acorn/8.8.0:
    resolution: {integrity: sha512-QOxyigPVrpZ2GXT+PFyZTl6TtOFc5egxHIP9IlQ+RbupQuX4RkT/Bee4/kQuC02Xkzg84JcT7oLYtDIQxp+v7w==}
    engines: {node: '>=0.4.0'}
    hasBin: true
    dev: true

  /ajv/6.12.6:
    resolution: {integrity: sha512-j3fVLgvTo527anyYyJOGTYJbG+vnnQYvE0m5mmkc1TK+nxAppkCLMIL0aZ4dblVCNoGShhm+kzE4ZUykBoMg4g==}
    dependencies:
      fast-deep-equal: 3.1.3
      fast-json-stable-stringify: 2.1.0
      json-schema-traverse: 0.4.1
      uri-js: 4.4.1
    dev: true

  /ansi-regex/5.0.1:
    resolution: {integrity: sha512-quJQXlTSUGL2LH9SUXo8VwsY4soanhgo6LNSm84E1LBcE8s3O0wpdiRzyR9z/ZZJMlMWv37qOOb9pdJlMUEKFQ==}
    engines: {node: '>=8'}
    dev: true

  /ansi-styles/3.2.1:
    resolution: {integrity: sha512-VT0ZI6kZRdTh8YyJw3SMbYm/u+NqfsAxEpWO0Pf9sq8/e94WxxOpPKx9FR1FlyCtOVDNOQ+8ntlqFxiRc+r5qA==}
    engines: {node: '>=4'}
    dependencies:
      color-convert: 1.9.3

  /ansi-styles/4.3.0:
    resolution: {integrity: sha512-zbB9rCJAT1rbjiVDb2hqKFHNYLxgtk8NURxZ3IZwD3F6NtxbXZQCnnSi1Lkx+IDohdPlFp222wVALIheZJQSEg==}
    engines: {node: '>=8'}
    dependencies:
      color-convert: 2.0.1
    dev: true

  /argparse/2.0.1:
    resolution: {integrity: sha512-8+9WqebbFzpX9OR+Wa6O29asIogeRMzcGtAINdpMHHyAg10f05aSFVBbcEqGf/PXw1EjAZ+q2/bEBg3DvurK3Q==}
    dev: true

  /aria-hidden/1.2.1_iapumuv4e6jcjznwuxpf4tt22e:
    resolution: {integrity: sha512-PN344VAf9j1EAi+jyVHOJ8XidQdPVssGco39eNcsGdM4wcsILtxrKLkbuiMfLWYROK1FjRQasMWCBttrhjnr6A==}
    engines: {node: '>=10'}
    peerDependencies:
      '@types/react': ^16.9.0 || ^17.0.0 || ^18.0.0
      react: ^16.9.0 || ^17.0.0 || ^18.0.0
    peerDependenciesMeta:
      '@types/react':
        optional: true
    dependencies:
      '@types/react': 18.0.21
      react: 18.2.0
      tslib: 2.4.0
    dev: false

  /array-union/2.1.0:
    resolution: {integrity: sha512-HGyxoOTYUyCM6stUe6EJgnd4EoewAI7zMdfqO+kGjnlZmBDz/cR5pf8r/cR4Wq60sL/p0IkcjUEEPwS3GFrIyw==}
    engines: {node: '>=8'}
    dev: true

  /asynckit/0.4.0:
    resolution: {integrity: sha512-Oei9OH4tRh0YqU3GxhX79dM/mwVgvbZJaSNaRk+bshkj0S5cfHcgYakreBjrHwatXKbz+IoIdYLxrKim2MjW0Q==}
    dev: true

  /attr-accept/2.2.2:
    resolution: {integrity: sha512-7prDjvt9HmqiZ0cl5CRjtS84sEyhsHP2coDkaZKRKVfCDo9s7iw7ChVmar78Gu9pC4SoR/28wFu/G5JJhTnqEg==}
    engines: {node: '>=4'}
    dev: false

  /available-typed-arrays/1.0.5:
    resolution: {integrity: sha512-DMD0KiN46eipeziST1LPP/STfDU0sufISXmjSgvVsoU2tqxctQeASejWcfNtxYKqETM1UxQ8sp2OrSBWpHY6sw==}
    engines: {node: '>= 0.4'}
    dev: true

  /axios/0.25.0:
    resolution: {integrity: sha512-cD8FOb0tRH3uuEe6+evtAbgJtfxr7ly3fQjYcMcuPlgkwVS9xboaVIpcDV+cYQe+yGykgwZCs1pzjntcGa6l5g==}
    dependencies:
      follow-redirects: 1.15.2
    transitivePeerDependencies:
      - debug
    dev: true

  /axios/0.27.2:
    resolution: {integrity: sha512-t+yRIyySRTp/wua5xEr+z1q60QmLq8ABsS5O9Me1AsE5dfKqgnCFzwiCZZ/cGNd1lq4/7akDWMxdhVlucjmnOQ==}
    dependencies:
      follow-redirects: 1.15.2
      form-data: 4.0.0
    transitivePeerDependencies:
      - debug
    dev: true

  /babel-plugin-macros/3.1.0:
    resolution: {integrity: sha512-Cg7TFGpIr01vOQNODXOOaGz2NpCU5gl8x1qJFbb6hbZxR7XrcE2vtbAsTAbJ7/xwJtUuJEw8K8Zr/AE0LHlesg==}
    engines: {node: '>=10', npm: '>=6'}
    dependencies:
      '@babel/runtime': 7.19.0
      cosmiconfig: 7.0.1
      resolve: 1.22.1
    dev: false

  /babel-plugin-prismjs/2.1.0_prismjs@1.29.0:
    resolution: {integrity: sha512-ehzSKYfeAz4U78zi/sfwsjDPlq0LvDKxNefcZTJ/iKBu+plsHsLqZhUeGf1+82LAcA35UZGbU6ksEx2Utphc/g==}
    peerDependencies:
      prismjs: ^1.18.0
    dependencies:
      prismjs: 1.29.0
    dev: true

  /balanced-match/1.0.2:
    resolution: {integrity: sha512-3oSeUO0TMV67hN1AmbXsK4yaqU7tjiHlbxRDZOpH0KW9+CeX4bRAaX0Anxt0tx2MrpRpWwQaPwIlISEJhYU5Pw==}
    dev: true

  /brace-expansion/1.1.11:
    resolution: {integrity: sha512-iCuPHDFgrHX7H2vEI/5xpz07zSHB00TpugqhmYtVmMO6518mCuRMoOYFldEBl0g187ufozdaHgWKcYFb61qGiA==}
    dependencies:
      balanced-match: 1.0.2
      concat-map: 0.0.1
    dev: true

  /braces/3.0.2:
    resolution: {integrity: sha512-b8um+L1RzM3WDSzvhm6gIz1yfTbBt6YTlcEKAvsmqCZZFw46z626lVj9j1yEPW33H5H+lBQpZMP1k8l+78Ha0A==}
    engines: {node: '>=8'}
    dependencies:
      fill-range: 7.0.1
    dev: true

  /browserslist/4.21.4:
    resolution: {integrity: sha512-CBHJJdDmgjl3daYjN5Cp5kbTf1mUhZoS+beLklHIvkOWscs83YAhLlF3Wsh/lciQYAcbBJgTOD44VtG31ZM4Hw==}
    engines: {node: ^6 || ^7 || ^8 || ^9 || ^10 || ^11 || ^12 || >=13.7}
    hasBin: true
    dependencies:
      caniuse-lite: 1.0.30001415
      electron-to-chromium: 1.4.271
      node-releases: 2.0.6
      update-browserslist-db: 1.0.9_browserslist@4.21.4

  /call-bind/1.0.2:
    resolution: {integrity: sha512-7O+FbCihrB5WGbFYesctwmTKae6rOiIzmz1icreWJ+0aA7LJfuqhEso2T9ncpcFtzMQtzXf2QGGueWJGTYsqrA==}
    dependencies:
      function-bind: 1.1.1
      get-intrinsic: 1.1.3
    dev: true

  /call-me-maybe/1.0.1:
    resolution: {integrity: sha512-wCyFsDQkKPwwF8BDwOiWNx/9K45L/hvggQiDbve+viMNMQnWhrlYIuBk09offfwCRtCO9P6XwUttufzU11WCVw==}
    dev: true

  /callsites/3.1.0:
    resolution: {integrity: sha512-P8BjAsXvZS+VIDUI11hHCQEv74YT67YUi5JJFNWIqL235sBmjX4+qx9Muvls5ivyNENctx46xQLQ3aTuE7ssaQ==}
    engines: {node: '>=6'}

  /caniuse-lite/1.0.30001415:
    resolution: {integrity: sha512-ER+PfgCJUe8BqunLGWd/1EY4g8AzQcsDAVzdtMGKVtQEmKAwaFfU6vb7EAVIqTMYsqxBorYZi2+22Iouj/y7GQ==}

  /chalk/2.4.2:
    resolution: {integrity: sha512-Mti+f9lpJNcwF4tWV8/OrTTtF1gZi+f8FqlyAdouralcFWFQWF2+NgCHShjkCb+IFBLq9buZwE1xckQU4peSuQ==}
    engines: {node: '>=4'}
    dependencies:
      ansi-styles: 3.2.1
      escape-string-regexp: 1.0.5
      supports-color: 5.5.0

  /chalk/4.1.2:
    resolution: {integrity: sha512-oKnbhFyRIXpUuez8iBMmyEa4nbj4IOQyuhc/wy9kY7/WVPcwIO9VA668Pu8RkO7+0G76SLROeyw9CpQ061i4mA==}
    engines: {node: '>=10'}
    dependencies:
      ansi-styles: 4.3.0
      supports-color: 7.2.0
    dev: true

  /cliui/8.0.1:
    resolution: {integrity: sha512-BSeNnyus75C4//NQ9gQt1/csTXyo/8Sb+afLAkzAptFuMsod9HFokGNudZpi/oQV73hnVK+sR+5PVRMd+Dr7YQ==}
    engines: {node: '>=12'}
    dependencies:
      string-width: 4.2.3
      strip-ansi: 6.0.1
      wrap-ansi: 7.0.0
    dev: true

  /clsx/1.1.1:
    resolution: {integrity: sha512-6/bPho624p3S2pMyvP5kKBPXnI3ufHLObBFCfgx+LkeR5lg2XYy2hqZqUf45ypD8COn2bhgGJSUE+l5dhNBieA==}
    engines: {node: '>=6'}
    dev: false

  /color-convert/1.9.3:
    resolution: {integrity: sha512-QfAUtd+vFdAtFQcC8CCyYt1fYWxSqAiK2cSD6zDB8N3cpsEBAvRxp9zOGg6G/SHHJYAT88/az/IuDGALsNVbGg==}
    dependencies:
      color-name: 1.1.3

  /color-convert/2.0.1:
    resolution: {integrity: sha512-RRECPsj7iu/xb5oKYcsFHSppFNnsj/52OVTRKb4zP5onXwVF3zVmmToNcOfGC+CRDpfK/U584fMg38ZHCaElKQ==}
    engines: {node: '>=7.0.0'}
    dependencies:
      color-name: 1.1.4
    dev: true

  /color-name/1.1.3:
    resolution: {integrity: sha512-72fSenhMw2HZMTVHeCA9KCmpEIbzWiQsjN+BHcBbS9vr1mtt+vJjPdksIBNUmKAW8TFUDPJK5SUU3QhE9NEXDw==}

  /color-name/1.1.4:
    resolution: {integrity: sha512-dOy+3AuW3a2wNbZHIuMZpTcgjGuLU/uBL/ubcZF9OXbDo8ff4O8yVp5Bf0efS8uEoYo5q4Fx7dY9OgQGXgAsQA==}
    dev: true

  /combined-stream/1.0.8:
    resolution: {integrity: sha512-FQN4MRfuJeHf7cBbBMJFXhKSDq+2kAArBlmRBvcvFE5BB1HZKXtSFASDhdlz9zOYwxh8lDdnvmMOe/+5cdoEdg==}
    engines: {node: '>= 0.8'}
    dependencies:
      delayed-stream: 1.0.0
    dev: true

  /commander/8.3.0:
    resolution: {integrity: sha512-OkTL9umf+He2DZkUq8f8J9of7yL6RJKI24dVITBmNfZBmri9zYZQrKkuXiKhyfPSu8tUhnVBB1iKXevvnlR4Ww==}
    engines: {node: '>= 12'}
    dev: false

  /commander/9.4.1:
    resolution: {integrity: sha512-5EEkTNyHNGFPD2H+c/dXXfQZYa/scCKasxWcXJaWnNJ99pnQN9Vnmqow+p+PlFPE63Q6mThaZws1T+HxfpgtPw==}
    engines: {node: ^12.20.0 || >=14}
    dev: true

  /concat-map/0.0.1:
    resolution: {integrity: sha512-/Srv4dswyQNBfohGpz9o6Yb3Gz3SrUDqBH5rTuhGR7ahtlbYKnVxw2bCFMRljaA7EXHaXZ8wsHdodFvbkhKmqg==}
    dev: true

  /convert-source-map/1.8.0:
    resolution: {integrity: sha512-+OQdjP49zViI/6i7nIJpA8rAl4sV/JdPfU9nZs3VqOwGIgizICvuN2ru6fMd+4llL0tar18UYJXfZ/TWtmhUjA==}
    dependencies:
      safe-buffer: 5.1.2

  /cosmiconfig/7.0.1:
    resolution: {integrity: sha512-a1YWNUV2HwGimB7dU2s1wUMurNKjpx60HxBB6xUM8Re+2s1g1IIfJvFR0/iCF+XHdE0GMTKTuLR32UQff4TEyQ==}
    engines: {node: '>=10'}
    dependencies:
      '@types/parse-json': 4.0.0
      import-fresh: 3.3.0
      parse-json: 5.2.0
      path-type: 4.0.0
      yaml: 1.10.2

  /cross-spawn/7.0.3:
    resolution: {integrity: sha512-iRDPJKUPVEND7dHPO8rkbOnPpyDygcDFtWjpeWNCgy8WP2rXcxXL8TskReQl6OrB2G7+UJrags1q15Fudc7G6w==}
    engines: {node: '>= 8'}
    dependencies:
      path-key: 3.1.1
      shebang-command: 2.0.0
      which: 2.0.2
    dev: true

  /csstype/3.0.9:
    resolution: {integrity: sha512-rpw6JPxK6Rfg1zLOYCSwle2GFOOsnjmDYDaBwEcwoOg4qlsIVCN789VkBZDJAGi4T07gI4YSutR43t9Zz4Lzuw==}
    dev: false

  /csstype/3.1.1:
    resolution: {integrity: sha512-DJR/VvkAvSZW9bTouZue2sSxDwdTN92uHjqeKVm+0dAqdfNykRzQ95tay8aXMBAAPpUiq4Qcug2L7neoRh2Egw==}

  /dayjs/1.11.5:
    resolution: {integrity: sha512-CAdX5Q3YW3Gclyo5Vpqkgpj8fSdLQcRuzfX6mC6Phy0nfJ0eGYOeS7m4mt2plDWLAtA4TqTakvbboHvUxfe4iA==}
    dev: false

  /debug/4.3.4:
    resolution: {integrity: sha512-PRWFHuSU3eDtQJPvnNY7Jcket1j0t5OuOsFzPPzsekD52Zl8qUfFIPEiswXqIvHWGVHOgX+7G/vCNNhehwxfkQ==}
    engines: {node: '>=6.0'}
    peerDependencies:
      supports-color: '*'
    peerDependenciesMeta:
      supports-color:
        optional: true
    dependencies:
      ms: 2.1.2

  /deep-equal/2.0.5:
    resolution: {integrity: sha512-nPiRgmbAtm1a3JsnLCf6/SLfXcjyN5v8L1TXzdCmHrXJ4hx+gW/w1YCcn7z8gJtSiDArZCgYtbao3QqLm/N1Sw==}
    dependencies:
      call-bind: 1.0.2
      es-get-iterator: 1.1.2
      get-intrinsic: 1.1.3
      is-arguments: 1.1.1
      is-date-object: 1.0.5
      is-regex: 1.1.4
      isarray: 2.0.5
      object-is: 1.1.5
      object-keys: 1.1.1
      object.assign: 4.1.4
      regexp.prototype.flags: 1.4.3
      side-channel: 1.0.4
      which-boxed-primitive: 1.0.2
      which-collection: 1.0.1
      which-typed-array: 1.1.8
    dev: true

  /deep-is/0.1.4:
    resolution: {integrity: sha512-oIPzksmTg4/MriiaYGO+okXDT7ztn/w3Eptv/+gSIdMdKsJo0u4CfYNFJPy+4SKMuCqGw2wxnA+URMg3t8a/bQ==}
    dev: true

  /define-properties/1.1.4:
    resolution: {integrity: sha512-uckOqKcfaVvtBdsVkdPv3XjveQJsNQqmhXgRi8uhvWWuPYZCNlzT8qAyblUgNoXdHdjMTzAqeGjAoli8f+bzPA==}
    engines: {node: '>= 0.4'}
    dependencies:
      has-property-descriptors: 1.0.0
      object-keys: 1.1.1
    dev: true

  /delayed-stream/1.0.0:
    resolution: {integrity: sha512-ZySD7Nf91aLB0RxL4KGrKHBXl7Eds1DAmEdcoVawXnLD7SDhpNgtuII2aAkg7a7QS41jxPSZ17p4VdGnMHk3MQ==}
    engines: {node: '>=0.4.0'}
    dev: true

  /dir-glob/3.0.1:
    resolution: {integrity: sha512-WkrWp9GR4KXfKGYzOLmTuGVi1UWFfws377n9cc55/tb6DuqyF6pcQ5AbiHEshaDpY9v6oaSr2XCDidGmMwdzIA==}
    engines: {node: '>=8'}
    dependencies:
      path-type: 4.0.0
    dev: true

  /doctrine/3.0.0:
    resolution: {integrity: sha512-yS+Q5i3hBf7GBkd4KG8a7eBNNWNGLTaEwwYWUijIYM7zrlYDM0BFXHjjPWlWZ1Rg7UaddZeIDmi9jF3HmqiQ2w==}
    engines: {node: '>=6.0.0'}
    dependencies:
      esutils: 2.0.3
    dev: true

  /dom-helpers/5.2.1:
    resolution: {integrity: sha512-nRCa7CK3VTrM2NmGkIy4cbK7IZlgBE/PYMn55rrXefr5xXDP0LdtfPnblFDoVdcAfslJ7or6iqAUnx0CCGIWQA==}
    dependencies:
      '@babel/runtime': 7.19.0
      csstype: 3.1.1
    dev: false

  /echarts-for-react/3.0.2_echarts@5.4.0+react@18.2.0:
    resolution: {integrity: sha512-DRwIiTzx8JfwPOVgGttDytBqdp5VzCSyMRIxubgU/g2n9y3VLUmF2FK7Icmg/sNVkv4+rktmrLN9w22U2yy3fA==}
    peerDependencies:
      echarts: ^3.0.0 || ^4.0.0 || ^5.0.0
      react: ^15.0.0 || >=16.0.0
    dependencies:
      echarts: 5.4.0
      fast-deep-equal: 3.1.3
      react: 18.2.0
      size-sensor: 1.0.1
    dev: false

  /echarts/5.4.0:
    resolution: {integrity: sha512-uPsO9VRUIKAdFOoH3B0aNg7NRVdN7aM39/OjovjO9MwmWsAkfGyeXJhK+dbRi51iDrQWliXV60/XwLA7kg3z0w==}
    dependencies:
      tslib: 2.3.0
      zrender: 5.4.0
    dev: false

  /electron-to-chromium/1.4.271:
    resolution: {integrity: sha512-BCPBtK07xR1/uY2HFDtl3wK2De66AW4MSiPlLrnPNxKC/Qhccxd59W73654S3y6Rb/k3hmuGJOBnhjfoutetXA==}

  /embla-carousel-autoplay/7.0.3_embla-carousel@7.0.3:
    resolution: {integrity: sha512-cFysSJCzQ0+OvPkw0xb4xzVQlcr1f1Rbp6DhU3cGaIbk9XTPEvalvdUEyyrng4wiam/K7Zq5gjj6D9HU2fN1lg==}
    peerDependencies:
      embla-carousel: 7.0.3
    dependencies:
      embla-carousel: 7.0.3
    dev: false

  /embla-carousel-react/7.0.3_react@18.2.0:
    resolution: {integrity: sha512-nvgAAmoFuXyCPuH2rSTnSdaTSMwFX/ilXDlfMCCDfdaj4X3u25+x8lMC1bINuk+4G2Hm6SOlrZ1eGkYdBg5HAg==}
    peerDependencies:
      react: ^18.1.0
    dependencies:
      embla-carousel: 7.0.3
      react: 18.2.0
    dev: false

  /embla-carousel/7.0.3:
    resolution: {integrity: sha512-Zo8E/qNb8J7n/jcfQxPrfdARlTgsMvmcXshn3J/2oxWVLwL/3N4cAhuqLQiud/oCjZzl+A8maCJDe2PDVlc/cA==}
    dev: false

  /emoji-regex/8.0.0:
    resolution: {integrity: sha512-MSjYzcWNOA0ewAHpz0MxpYFvwg6yjy1NG3xteoqz644VCo/RPgnr1/GGt+ic3iJTzQ8Eu3TdM14SawnVUmGE6A==}
    dev: true

  /error-ex/1.3.2:
    resolution: {integrity: sha512-7dFHNmqeFSEt2ZBsCriorKnn3Z2pj+fd9kmI6QoWw4//DL+icEBfc0U7qJCisqrTsKTjw4fNFy2pW9OqStD84g==}
    dependencies:
      is-arrayish: 0.2.1

  /es-abstract/1.20.3:
    resolution: {integrity: sha512-AyrnaKVpMzljIdwjzrj+LxGmj8ik2LckwXacHqrJJ/jxz6dDDBcZ7I7nlHM0FvEW8MfbWJwOd+yT2XzYW49Frw==}
    engines: {node: '>= 0.4'}
    dependencies:
      call-bind: 1.0.2
      es-to-primitive: 1.2.1
      function-bind: 1.1.1
      function.prototype.name: 1.1.5
      get-intrinsic: 1.1.3
      get-symbol-description: 1.0.0
      has: 1.0.3
      has-property-descriptors: 1.0.0
      has-symbols: 1.0.3
      internal-slot: 1.0.3
      is-callable: 1.2.7
      is-negative-zero: 2.0.2
      is-regex: 1.1.4
      is-shared-array-buffer: 1.0.2
      is-string: 1.0.7
      is-weakref: 1.0.2
      object-inspect: 1.12.2
      object-keys: 1.1.1
      object.assign: 4.1.4
      regexp.prototype.flags: 1.4.3
      safe-regex-test: 1.0.0
      string.prototype.trimend: 1.0.5
      string.prototype.trimstart: 1.0.5
      unbox-primitive: 1.0.2
    dev: true

  /es-get-iterator/1.1.2:
    resolution: {integrity: sha512-+DTO8GYwbMCwbywjimwZMHp8AuYXOS2JZFWoi2AlPOS3ebnII9w/NLpNZtA7A0YLaVDw+O7KFCeoIV7OPvM7hQ==}
    dependencies:
      call-bind: 1.0.2
      get-intrinsic: 1.1.3
      has-symbols: 1.0.3
      is-arguments: 1.1.1
      is-map: 2.0.2
      is-set: 2.0.2
      is-string: 1.0.7
      isarray: 2.0.5
    dev: true

  /es-to-primitive/1.2.1:
    resolution: {integrity: sha512-QCOllgZJtaUo9miYBcLChTUaHNjJF3PYs1VidD7AwiEj1kYxKeQTctLAezAOH5ZKRH0g2IgPn6KwB4IT8iRpvA==}
    engines: {node: '>= 0.4'}
    dependencies:
      is-callable: 1.2.7
      is-date-object: 1.0.5
      is-symbol: 1.0.4
    dev: true

  /es6-promise/3.3.1:
    resolution: {integrity: sha512-SOp9Phqvqn7jtEUxPWdWfWoLmyt2VaJ6MpvP9Comy1MceMXqE6bxvaTu4iaxpYYPzhny28Lc+M87/c2cPK6lDg==}
    dev: true

  /esbuild-android-64/0.15.10:
    resolution: {integrity: sha512-UI7krF8OYO1N7JYTgLT9ML5j4+45ra3amLZKx7LO3lmLt1Ibn8t3aZbX5Pu4BjWiqDuJ3m/hsvhPhK/5Y/YpnA==}
    engines: {node: '>=12'}
    cpu: [x64]
    os: [android]
    requiresBuild: true
    optional: true

  /esbuild-android-arm64/0.15.10:
    resolution: {integrity: sha512-EOt55D6xBk5O05AK8brXUbZmoFj4chM8u3riGflLa6ziEoVvNjRdD7Cnp82NHQGfSHgYR06XsPI8/sMuA/cUwg==}
    engines: {node: '>=12'}
    cpu: [arm64]
    os: [android]
    requiresBuild: true
    optional: true

  /esbuild-darwin-64/0.15.10:
    resolution: {integrity: sha512-hbDJugTicqIm+WKZgp208d7FcXcaK8j2c0l+fqSJ3d2AzQAfjEYDRM3Z2oMeqSJ9uFxyj/muSACLdix7oTstRA==}
    engines: {node: '>=12'}
    cpu: [x64]
    os: [darwin]
    requiresBuild: true
    optional: true

  /esbuild-darwin-arm64/0.15.10:
    resolution: {integrity: sha512-M1t5+Kj4IgSbYmunf2BB6EKLkWUq+XlqaFRiGOk8bmBapu9bCDrxjf4kUnWn59Dka3I27EiuHBKd1rSO4osLFQ==}
    engines: {node: '>=12'}
    cpu: [arm64]
    os: [darwin]
    requiresBuild: true
    optional: true

  /esbuild-freebsd-64/0.15.10:
    resolution: {integrity: sha512-KMBFMa7C8oc97nqDdoZwtDBX7gfpolkk6Bcmj6YFMrtCMVgoU/x2DI1p74DmYl7CSS6Ppa3xgemrLrr5IjIn0w==}
    engines: {node: '>=12'}
    cpu: [x64]
    os: [freebsd]
    requiresBuild: true
    optional: true

  /esbuild-freebsd-arm64/0.15.10:
    resolution: {integrity: sha512-m2KNbuCX13yQqLlbSojFMHpewbn8wW5uDS6DxRpmaZKzyq8Dbsku6hHvh2U+BcLwWY4mpgXzFUoENEf7IcioGg==}
    engines: {node: '>=12'}
    cpu: [arm64]
    os: [freebsd]
    requiresBuild: true
    optional: true

  /esbuild-linux-32/0.15.10:
    resolution: {integrity: sha512-guXrwSYFAvNkuQ39FNeV4sNkNms1bLlA5vF1H0cazZBOLdLFIny6BhT+TUbK/hdByMQhtWQ5jI9VAmPKbVPu1w==}
    engines: {node: '>=12'}
    cpu: [ia32]
    os: [linux]
    requiresBuild: true
    optional: true

  /esbuild-linux-64/0.15.10:
    resolution: {integrity: sha512-jd8XfaSJeucMpD63YNMO1JCrdJhckHWcMv6O233bL4l6ogQKQOxBYSRP/XLWP+6kVTu0obXovuckJDcA0DKtQA==}
    engines: {node: '>=12'}
    cpu: [x64]
    os: [linux]
    requiresBuild: true
    optional: true

  /esbuild-linux-arm/0.15.10:
    resolution: {integrity: sha512-6N8vThLL/Lysy9y4Ex8XoLQAlbZKUyExCWyayGi2KgTBelKpPgj6RZnUaKri0dHNPGgReJriKVU6+KDGQwn10A==}
    engines: {node: '>=12'}
    cpu: [arm]
    os: [linux]
    requiresBuild: true
    optional: true

  /esbuild-linux-arm64/0.15.10:
    resolution: {integrity: sha512-GByBi4fgkvZFTHFDYNftu1DQ1GzR23jws0oWyCfhnI7eMOe+wgwWrc78dbNk709Ivdr/evefm2PJiUBMiusS1A==}
    engines: {node: '>=12'}
    cpu: [arm64]
    os: [linux]
    requiresBuild: true
    optional: true

  /esbuild-linux-mips64le/0.15.10:
    resolution: {integrity: sha512-BxP+LbaGVGIdQNJUNF7qpYjEGWb0YyHVSKqYKrn+pTwH/SiHUxFyJYSP3pqkku61olQiSBnSmWZ+YUpj78Tw7Q==}
    engines: {node: '>=12'}
    cpu: [mips64el]
    os: [linux]
    requiresBuild: true
    optional: true

  /esbuild-linux-ppc64le/0.15.10:
    resolution: {integrity: sha512-LoSQCd6498PmninNgqd/BR7z3Bsk/mabImBWuQ4wQgmQEeanzWd5BQU2aNi9mBURCLgyheuZS6Xhrw5luw3OkQ==}
    engines: {node: '>=12'}
    cpu: [ppc64]
    os: [linux]
    requiresBuild: true
    optional: true

  /esbuild-linux-riscv64/0.15.10:
    resolution: {integrity: sha512-Lrl9Cr2YROvPV4wmZ1/g48httE8z/5SCiXIyebiB5N8VT7pX3t6meI7TQVHw/wQpqP/AF4SksDuFImPTM7Z32Q==}
    engines: {node: '>=12'}
    cpu: [riscv64]
    os: [linux]
    requiresBuild: true
    optional: true

  /esbuild-linux-s390x/0.15.10:
    resolution: {integrity: sha512-ReP+6q3eLVVP2lpRrvl5EodKX7EZ1bS1/z5j6hsluAlZP5aHhk6ghT6Cq3IANvvDdscMMCB4QEbI+AjtvoOFpA==}
    engines: {node: '>=12'}
    cpu: [s390x]
    os: [linux]
    requiresBuild: true
    optional: true

  /esbuild-netbsd-64/0.15.10:
    resolution: {integrity: sha512-iGDYtJCMCqldMskQ4eIV+QSS/CuT7xyy9i2/FjpKvxAuCzrESZXiA1L64YNj6/afuzfBe9i8m/uDkFHy257hTw==}
    engines: {node: '>=12'}
    cpu: [x64]
    os: [netbsd]
    requiresBuild: true
    optional: true

  /esbuild-openbsd-64/0.15.10:
    resolution: {integrity: sha512-ftMMIwHWrnrYnvuJQRJs/Smlcb28F9ICGde/P3FUTCgDDM0N7WA0o9uOR38f5Xe2/OhNCgkjNeb7QeaE3cyWkQ==}
    engines: {node: '>=12'}
    cpu: [x64]
    os: [openbsd]
    requiresBuild: true
    optional: true

  /esbuild-sunos-64/0.15.10:
    resolution: {integrity: sha512-mf7hBL9Uo2gcy2r3rUFMjVpTaGpFJJE5QTDDqUFf1632FxteYANffDZmKbqX0PfeQ2XjUDE604IcE7OJeoHiyg==}
    engines: {node: '>=12'}
    cpu: [x64]
    os: [sunos]
    requiresBuild: true
    optional: true

  /esbuild-windows-32/0.15.10:
    resolution: {integrity: sha512-ttFVo+Cg8b5+qHmZHbEc8Vl17kCleHhLzgT8X04y8zudEApo0PxPg9Mz8Z2cKH1bCYlve1XL8LkyXGFjtUYeGg==}
    engines: {node: '>=12'}
    cpu: [ia32]
    os: [win32]
    requiresBuild: true
    optional: true

  /esbuild-windows-64/0.15.10:
    resolution: {integrity: sha512-2H0gdsyHi5x+8lbng3hLbxDWR7mKHWh5BXZGKVG830KUmXOOWFE2YKJ4tHRkejRduOGDrBvHBriYsGtmTv3ntA==}
    engines: {node: '>=12'}
    cpu: [x64]
    os: [win32]
    requiresBuild: true
    optional: true

  /esbuild-windows-arm64/0.15.10:
    resolution: {integrity: sha512-S+th4F+F8VLsHLR0zrUcG+Et4hx0RKgK1eyHc08kztmLOES8BWwMiaGdoW9hiXuzznXQ0I/Fg904MNbr11Nktw==}
    engines: {node: '>=12'}
    cpu: [arm64]
    os: [win32]
    requiresBuild: true
    optional: true

  /esbuild/0.15.10:
    resolution: {integrity: sha512-N7wBhfJ/E5fzn/SpNgX+oW2RLRjwaL8Y0ezqNqhjD6w0H2p0rDuEz2FKZqpqLnO8DCaWumKe8dsC/ljvVSSxng==}
    engines: {node: '>=12'}
    hasBin: true
    requiresBuild: true
    optionalDependencies:
      '@esbuild/android-arm': 0.15.10
      '@esbuild/linux-loong64': 0.15.10
      esbuild-android-64: 0.15.10
      esbuild-android-arm64: 0.15.10
      esbuild-darwin-64: 0.15.10
      esbuild-darwin-arm64: 0.15.10
      esbuild-freebsd-64: 0.15.10
      esbuild-freebsd-arm64: 0.15.10
      esbuild-linux-32: 0.15.10
      esbuild-linux-64: 0.15.10
      esbuild-linux-arm: 0.15.10
      esbuild-linux-arm64: 0.15.10
      esbuild-linux-mips64le: 0.15.10
      esbuild-linux-ppc64le: 0.15.10
      esbuild-linux-riscv64: 0.15.10
      esbuild-linux-s390x: 0.15.10
      esbuild-netbsd-64: 0.15.10
      esbuild-openbsd-64: 0.15.10
      esbuild-sunos-64: 0.15.10
      esbuild-windows-32: 0.15.10
      esbuild-windows-64: 0.15.10
      esbuild-windows-arm64: 0.15.10

  /escalade/3.1.1:
    resolution: {integrity: sha512-k0er2gUkLf8O0zKJiAhmkTnJlTvINGv7ygDNPbeIsX/TJjGJZHuh9B2UxbsaEkmlEo9MfhrSzmhIlhRlI2GXnw==}
    engines: {node: '>=6'}

  /escape-string-regexp/1.0.5:
    resolution: {integrity: sha512-vbRorB5FUQWvla16U8R/qgaFIya2qGzwDrNmCZuYKrbdSUMG6I1ZCGQRefkRVhuOkIGVne7BQ35DSfo1qvJqFg==}
    engines: {node: '>=0.8.0'}

  /escape-string-regexp/4.0.0:
    resolution: {integrity: sha512-TtpcNJ3XAzx3Gq8sWRzJaVajRs0uVxA2YAkdb1jm2YkPz4G6egUFAyA3n5vtEIZefPk5Wa4UXbKuS5fKkJWdgA==}
    engines: {node: '>=10'}

  /eslint-scope/5.1.1:
    resolution: {integrity: sha512-2NxwbF/hZ0KpepYN0cNbo+FN6XoK7GaHlQhgx/hIZl6Va0bF45RQOOwhLIy8lQDbuCiadSLCBnH2CFYquit5bw==}
    engines: {node: '>=8.0.0'}
    dependencies:
      esrecurse: 4.3.0
      estraverse: 4.3.0
    dev: true

  /eslint-scope/7.1.1:
    resolution: {integrity: sha512-QKQM/UXpIiHcLqJ5AOyIW7XZmzjkzQXYE54n1++wb0u9V/abW3l9uQnxX8Z5Xd18xyKIMTUAyQ0k1e8pz6LUrw==}
    engines: {node: ^12.22.0 || ^14.17.0 || >=16.0.0}
    dependencies:
      esrecurse: 4.3.0
      estraverse: 5.3.0
    dev: true

  /eslint-utils/3.0.0_eslint@8.24.0:
    resolution: {integrity: sha512-uuQC43IGctw68pJA1RgbQS8/NP7rch6Cwd4j3ZBtgo4/8Flj4eGE7ZYSZRN3iq5pVUv6GPdW5Z1RFleo84uLDA==}
    engines: {node: ^10.0.0 || ^12.0.0 || >= 14.0.0}
    peerDependencies:
      eslint: '>=5'
    dependencies:
      eslint: 8.24.0
      eslint-visitor-keys: 2.1.0
    dev: true

  /eslint-visitor-keys/2.1.0:
    resolution: {integrity: sha512-0rSmRBzXgDzIsD6mGdJgevzgezI534Cer5L/vyMX0kHzT/jiB43jRhd9YUlMGYLQy2zprNmoT8qasCGtY+QaKw==}
    engines: {node: '>=10'}
    dev: true

  /eslint-visitor-keys/3.3.0:
    resolution: {integrity: sha512-mQ+suqKJVyeuwGYHAdjMFqjCyfl8+Ldnxuyp3ldiMBFKkvytrXUZWaiPCEav8qDHKty44bD+qV1IP4T+w+xXRA==}
    engines: {node: ^12.22.0 || ^14.17.0 || >=16.0.0}
    dev: true

  /eslint/8.24.0:
    resolution: {integrity: sha512-dWFaPhGhTAiPcCgm3f6LI2MBWbogMnTJzFBbhXVRQDJPkr9pGZvVjlVfXd+vyDcWPA2Ic9L2AXPIQM0+vk/cSQ==}
    engines: {node: ^12.22.0 || ^14.17.0 || >=16.0.0}
    hasBin: true
    dependencies:
      '@eslint/eslintrc': 1.3.2
      '@humanwhocodes/config-array': 0.10.7
      '@humanwhocodes/gitignore-to-minimatch': 1.0.2
      '@humanwhocodes/module-importer': 1.0.1
      ajv: 6.12.6
      chalk: 4.1.2
      cross-spawn: 7.0.3
      debug: 4.3.4
      doctrine: 3.0.0
      escape-string-regexp: 4.0.0
      eslint-scope: 7.1.1
      eslint-utils: 3.0.0_eslint@8.24.0
      eslint-visitor-keys: 3.3.0
      espree: 9.4.0
      esquery: 1.4.0
      esutils: 2.0.3
      fast-deep-equal: 3.1.3
      file-entry-cache: 6.0.1
      find-up: 5.0.0
      glob-parent: 6.0.2
      globals: 13.17.0
      globby: 11.1.0
      grapheme-splitter: 1.0.4
      ignore: 5.2.0
      import-fresh: 3.3.0
      imurmurhash: 0.1.4
      is-glob: 4.0.3
      js-sdsl: 4.1.5
      js-yaml: 4.1.0
      json-stable-stringify-without-jsonify: 1.0.1
      levn: 0.4.1
      lodash.merge: 4.6.2
      minimatch: 3.1.2
      natural-compare: 1.4.0
      optionator: 0.9.1
      regexpp: 3.2.0
      strip-ansi: 6.0.1
      strip-json-comments: 3.1.1
      text-table: 0.2.0
    transitivePeerDependencies:
      - supports-color
    dev: true

  /espree/9.4.0:
    resolution: {integrity: sha512-DQmnRpLj7f6TgN/NYb0MTzJXL+vJF9h3pHy4JhCIs3zwcgez8xmGg3sXHcEO97BrmO2OSvCwMdfdlyl+E9KjOw==}
    engines: {node: ^12.22.0 || ^14.17.0 || >=16.0.0}
    dependencies:
      acorn: 8.8.0
      acorn-jsx: 5.3.2_acorn@8.8.0
      eslint-visitor-keys: 3.3.0
    dev: true

  /esprima-extract-comments/1.1.0:
    resolution: {integrity: sha512-sBQUnvJwpeE9QnPrxh7dpI/dp67erYG4WXEAreAMoelPRpMR7NWb4YtwRPn9b+H1uLQKl/qS8WYmyaljTpjIsw==}
    engines: {node: '>=4'}
    dependencies:
      esprima: 4.0.1
    dev: true

  /esprima/4.0.1:
    resolution: {integrity: sha512-eGuFFw7Upda+g4p+QHvnW0RyTX/SVeJBDM/gCtMARO0cLuT2HcEKnTPvhjV6aGeqrCB/sbNop0Kszm0jsaWU4A==}
    engines: {node: '>=4'}
    hasBin: true
    dev: true

  /esquery/1.4.0:
    resolution: {integrity: sha512-cCDispWt5vHHtwMY2YrAQ4ibFkAL8RbH5YGBnZBc90MolvvfkkQcJro/aZiAQUlQ3qgrYS6D6v8Gc5G5CQsc9w==}
    engines: {node: '>=0.10'}
    dependencies:
      estraverse: 5.3.0
    dev: true

  /esrecurse/4.3.0:
    resolution: {integrity: sha512-KmfKL3b6G+RXvP8N1vr3Tq1kL/oCFgn2NYXEtqP8/L3pKapUA4G8cFVaoF3SU323CD4XypR/ffioHmkti6/Tag==}
    engines: {node: '>=4.0'}
    dependencies:
      estraverse: 5.3.0
    dev: true

  /estraverse/4.3.0:
    resolution: {integrity: sha512-39nnKffWz8xN1BU/2c79n9nB9HDzo0niYUqx6xyqUnyoAnQyyWpOTdZEeiCch8BBu515t4wp9ZmgVfVhn9EBpw==}
    engines: {node: '>=4.0'}
    dev: true

  /estraverse/5.3.0:
    resolution: {integrity: sha512-MMdARuVEQziNTeJD8DgMqmhwR11BRQ/cBP+pLtYdSTnf3MIO8fFeiINEbX36ZdNlfU/7A9f3gUw49B3oQsvwBA==}
    engines: {node: '>=4.0'}
    dev: true

  /esutils/2.0.3:
    resolution: {integrity: sha512-kVscqXk4OCp68SZ0dkgEKVi6/8ij300KBWTJq32P/dYeWTSwK41WyTxalN1eRmA5Z9UU/LX9D7FWSmV9SAYx6g==}
    engines: {node: '>=0.10.0'}
    dev: true

  /eta/1.12.3:
    resolution: {integrity: sha512-qHixwbDLtekO/d51Yr4glcaUJCIjGVJyTzuqV4GPlgZo1YpgOKG+avQynErZIYrfM6JIJdtiG2Kox8tbb+DoGg==}
    engines: {node: '>=6.0.0'}
    dev: true

  /event-target-shim/5.0.1:
    resolution: {integrity: sha512-i/2XbnSz/uxRCU6+NdVJgKWDTM427+MqYbkQzD321DuCQJUqOuJKIA0IM2+W2xtYHdKOmZ4dR6fExsd4SXL+WQ==}
    engines: {node: '>=6'}
    dev: false

  /eventsource/1.1.2:
    resolution: {integrity: sha512-xAH3zWhgO2/3KIniEKYPr8plNSzlGINOUqYj0m0u7AB81iRw8b/3E73W6AuU+6klLbaSFmZnaETQ2lXPfAydrA==}
    engines: {node: '>=0.12.0'}
    dev: false

  /extract-comments/1.1.0:
    resolution: {integrity: sha512-dzbZV2AdSSVW/4E7Ti5hZdHWbA+Z80RJsJhr5uiL10oyjl/gy7/o+HI1HwK4/WSZhlq4SNKU3oUzXlM13Qx02Q==}
    engines: {node: '>=6'}
    dependencies:
      esprima-extract-comments: 1.1.0
      parse-code-context: 1.0.0
    dev: true

  /fast-deep-equal/3.1.3:
    resolution: {integrity: sha512-f3qQ9oQy9j2AhBe/H9VC91wLmKBCCU/gDOnKNAYG5hswO7BLKj09Hc5HYNz9cGI++xlpDCIgDaitVs03ATR84Q==}

  /fast-glob/3.2.12:
    resolution: {integrity: sha512-DVj4CQIYYow0BlaelwK1pHl5n5cRSJfM60UA0zK891sVInoPri2Ekj7+e1CT3/3qxXenpI+nBBmQAcJPJgaj4w==}
    engines: {node: '>=8.6.0'}
    dependencies:
      '@nodelib/fs.stat': 2.0.5
      '@nodelib/fs.walk': 1.2.8
      glob-parent: 5.1.2
      merge2: 1.4.1
      micromatch: 4.0.5
    dev: true

  /fast-json-stable-stringify/2.1.0:
    resolution: {integrity: sha512-lhd/wF+Lk98HZoTCtlVraHtfh5XYijIjalXck7saUtuanSDyLMxnHhSXEDJqHxD7msR8D0uCmqlkwjCV8xvwHw==}
    dev: true

  /fast-levenshtein/2.0.6:
    resolution: {integrity: sha512-DCXu6Ifhqcks7TZKY3Hxp3y6qphY5SJZmrWMDrKcERSOXWQdMhU9Ig/PYrzyw/ul9jOIyh0N4M0tbC5hodg8dw==}
    dev: true

  /fast-safe-stringify/2.1.1:
    resolution: {integrity: sha512-W+KJc2dmILlPplD/H4K9l9LcAHAfPtP6BY84uVLXQ6Evcz9Lcg33Y2z1IVblT6xdY54PXYVHEv+0Wpq8Io6zkA==}
    dev: true

  /fastq/1.13.0:
    resolution: {integrity: sha512-YpkpUnK8od0o1hmeSc7UUs/eB/vIPWJYjKck2QKIzAf71Vm1AAQ3EbuZB3g2JIy+pg+ERD0vqI79KyZiB2e2Nw==}
    dependencies:
      reusify: 1.0.4
    dev: true

  /fetch-cookie/0.11.0:
    resolution: {integrity: sha512-BQm7iZLFhMWFy5CZ/162sAGjBfdNWb7a8LEqqnzsHFhxT/X/SVj/z2t2nu3aJvjlbQkrAlTUApplPRjWyH4mhA==}
    engines: {node: '>=8'}
    dependencies:
      tough-cookie: 4.1.2
    dev: false

  /file-entry-cache/6.0.1:
    resolution: {integrity: sha512-7Gps/XWymbLk2QLYK4NzpMOrYjMhdIxXuIvy2QBsLE6ljuodKvdkWs/cpyJJ3CVIVpH0Oi1Hvg1ovbMzLdFBBg==}
    engines: {node: ^10.12.0 || >=12.0.0}
    dependencies:
      flat-cache: 3.0.4
    dev: true

  /file-selector/0.6.0:
    resolution: {integrity: sha512-QlZ5yJC0VxHxQQsQhXvBaC7VRJ2uaxTf+Tfpu4Z/OcVQJVpZO+DGU0rkoVW5ce2SccxugvpBJoMvUs59iILYdw==}
    engines: {node: '>= 12'}
    dependencies:
      tslib: 2.4.0
    dev: false

  /fill-range/7.0.1:
    resolution: {integrity: sha512-qOo9F+dMUmC2Lcb4BbVvnKJxTPjCm+RRpe4gDuGrzkL7mEVl/djYSu2OdQ2Pa302N4oqkSg9ir6jaLWJ2USVpQ==}
    engines: {node: '>=8'}
    dependencies:
      to-regex-range: 5.0.1
    dev: true

  /find-root/1.1.0:
    resolution: {integrity: sha512-NKfW6bec6GfKc0SGx1e07QZY9PE99u0Bft/0rzSD5k3sO/vwkVUpDUKVm5Gpp5Ue3YfShPFTX2070tDs5kB9Ng==}
    dev: false

  /find-up/5.0.0:
    resolution: {integrity: sha512-78/PXT1wlLLDgTzDs7sjq9hzz0vXD+zn+7wypEe4fXQxCmdmqfGsEPQxmiCSQI3ajFV91bVSsvNtrJRiW6nGng==}
    engines: {node: '>=10'}
    dependencies:
      locate-path: 6.0.0
      path-exists: 4.0.0
    dev: true

  /flat-cache/3.0.4:
    resolution: {integrity: sha512-dm9s5Pw7Jc0GvMYbshN6zchCA9RgQlzzEZX3vylR9IqFfS8XciblUXOKfW6SiuJ0e13eDYZoZV5wdrev7P3Nwg==}
    engines: {node: ^10.12.0 || >=12.0.0}
    dependencies:
      flatted: 3.2.7
      rimraf: 3.0.2
    dev: true

  /flatted/3.2.7:
    resolution: {integrity: sha512-5nqDSxl8nn5BSNxyR3n4I6eDmbolI6WT+QqR547RwxQapgjQBmtktdP+HTBb/a/zLsbzERTONyUB5pefh5TtjQ==}
    dev: true

  /follow-redirects/1.15.2:
    resolution: {integrity: sha512-VQLG33o04KaQ8uYi2tVNbdrWp1QWxNNea+nmIB4EVM28v0hmP17z7aG1+wAkNzVq4KeXTq3221ye5qTJP91JwA==}
    engines: {node: '>=4.0'}
    peerDependencies:
      debug: '*'
    peerDependenciesMeta:
      debug:
        optional: true
    dev: true

  /for-each/0.3.3:
    resolution: {integrity: sha512-jqYfLp7mo9vIyQf8ykW2v7A+2N4QjeCeI5+Dz9XraiO1ign81wjiH7Fb9vSOWvQfNtmSa4H2RoQTrrXivdUZmw==}
    dependencies:
      is-callable: 1.2.7
    dev: true

  /form-data/4.0.0:
    resolution: {integrity: sha512-ETEklSGi5t0QMZuiXoA/Q6vcnxcLQP5vdugSpuAyi6SVGi2clPPp+xgEhuMaHC+zGgn31Kd235W35f7Hykkaww==}
    engines: {node: '>= 6'}
    dependencies:
      asynckit: 0.4.0
      combined-stream: 1.0.8
      mime-types: 2.1.35
    dev: true

  /fs.realpath/1.0.0:
    resolution: {integrity: sha512-OO0pH2lK6a0hZnAdau5ItzHPI6pUlvI7jMVnxUQRtw4owF2wk8lOSabtGDCTP4Ggrg2MbGnWO9X8K1t4+fGMDw==}
    dev: true

  /fsevents/2.3.2:
    resolution: {integrity: sha512-xiqMQR4xAeHTuB9uWm+fFRcIOgKBMiOBP+eXiyT7jsgVCq1bkVygt00oASowB7EdtpOHaaPgKt812P9ab+DDKA==}
    engines: {node: ^8.16.0 || ^10.6.0 || >=11.0.0}
    os: [darwin]
    requiresBuild: true
    optional: true

  /function-bind/1.1.1:
    resolution: {integrity: sha512-yIovAzMX49sF8Yl58fSCWJ5svSLuaibPxXQJFLmBObTuCr0Mf1KiPopGM9NiFjiYBCbfaa2Fh6breQ6ANVTI0A==}

  /function.prototype.name/1.1.5:
    resolution: {integrity: sha512-uN7m/BzVKQnCUF/iW8jYea67v++2u7m5UgENbHRtdDVclOUP+FMPlCNdmk0h/ysGyo2tavMJEDqJAkJdRa1vMA==}
    engines: {node: '>= 0.4'}
    dependencies:
      call-bind: 1.0.2
      define-properties: 1.1.4
      es-abstract: 1.20.3
      functions-have-names: 1.2.3
    dev: true

  /functions-have-names/1.2.3:
    resolution: {integrity: sha512-xckBUXyTIqT97tq2x2AMb+g163b5JFysYk0x4qxNFwbfQkmNZoiRHb6sPzI9/QV33WeuvVYBUIiD4NzNIyqaRQ==}
    dev: true

  /gensync/1.0.0-beta.2:
    resolution: {integrity: sha512-3hN7NaskYvMDLQY55gnW3NQ+mesEAepTqlg+VEbj7zzqEMBVNhzcGYYeqFo/TlYz6eQiFcp1HcsCZO+nGgS8zg==}
    engines: {node: '>=6.9.0'}

  /get-caller-file/2.0.5:
    resolution: {integrity: sha512-DyFP3BM/3YHTQOCUL/w0OZHR0lpKeGrxotcHWcqNEdnltqFwXVfhEBQ94eIo34AfQpo0rGki4cyIiftY06h2Fg==}
    engines: {node: 6.* || 8.* || >= 10.*}
    dev: true

  /get-intrinsic/1.1.3:
    resolution: {integrity: sha512-QJVz1Tj7MS099PevUG5jvnt9tSkXN8K14dxQlikJuPt4uD9hHAHjLyLBiLR5zELelBdD9QNRAXZzsJx0WaDL9A==}
    dependencies:
      function-bind: 1.1.1
      has: 1.0.3
      has-symbols: 1.0.3
    dev: true

  /get-symbol-description/1.0.0:
    resolution: {integrity: sha512-2EmdH1YvIQiZpltCNgkuiUnyukzxM/R6NDJX31Ke3BG1Nq5b0S2PhX59UKi9vZpPDQVdqn+1IcaAwnzTT5vCjw==}
    engines: {node: '>= 0.4'}
    dependencies:
      call-bind: 1.0.2
      get-intrinsic: 1.1.3
    dev: true

  /glob-parent/5.1.2:
    resolution: {integrity: sha512-AOIgSQCepiJYwP3ARnGx+5VnTu2HBYdzbGP45eLw1vr3zB3vZLeyed1sC9hnbcOc9/SrMyM5RPQrkGz4aS9Zow==}
    engines: {node: '>= 6'}
    dependencies:
      is-glob: 4.0.3
    dev: true

  /glob-parent/6.0.2:
    resolution: {integrity: sha512-XxwI8EOhVQgWp6iDL+3b0r86f4d6AX6zSU55HfB4ydCEuXLXc5FcYeOu+nnGftS4TEju/11rt4KJPTMgbfmv4A==}
    engines: {node: '>=10.13.0'}
    dependencies:
      is-glob: 4.0.3
    dev: true

  /glob-regex/0.3.2:
    resolution: {integrity: sha512-m5blUd3/OqDTWwzBBtWBPrGlAzatRywHameHeekAZyZrskYouOGdNB8T/q6JucucvJXtOuyHIn0/Yia7iDasDw==}
    dev: false

  /glob/7.2.3:
    resolution: {integrity: sha512-nFR0zLpU2YCaRxwoCJvL6UvCH2JFyFVIvwTLsIf21AuHlMskA1hhTdk+LlYJtOlYt9v6dvszD2BGRqBL+iQK9Q==}
    dependencies:
      fs.realpath: 1.0.0
      inflight: 1.0.6
      inherits: 2.0.4
      minimatch: 3.1.2
      once: 1.4.0
      path-is-absolute: 1.0.1
    dev: true

  /globals/11.12.0:
    resolution: {integrity: sha512-WOBp/EEGUiIsJSp7wcv/y6MO+lV9UoncWqxuFfm8eBwzWNgyfBd6Gz+IeKQ9jCmyhoH99g15M3T+QaVHFjizVA==}
    engines: {node: '>=4'}

  /globals/13.17.0:
    resolution: {integrity: sha512-1C+6nQRb1GwGMKm2dH/E7enFAMxGTmGI7/dEdhy/DNelv85w9B72t3uc5frtMNXIbzrarJJ/lTCjcaZwbLJmyw==}
    engines: {node: '>=8'}
    dependencies:
      type-fest: 0.20.2
    dev: true

  /globby/11.1.0:
    resolution: {integrity: sha512-jhIXaOzy1sb8IyocaruWSn1TjmnBVs8Ayhcy83rmxNJ8q2uWKCAj3CnJY+KpGSXCueAPc0i05kVvVKtP1t9S3g==}
    engines: {node: '>=10'}
    dependencies:
      array-union: 2.1.0
      dir-glob: 3.0.1
      fast-glob: 3.2.12
      ignore: 5.2.0
      merge2: 1.4.1
      slash: 3.0.0
    dev: true

  /globrex/0.1.2:
    resolution: {integrity: sha512-uHJgbwAMwNFf5mLst7IWLNg14x1CkeqglJb/K3doi4dw6q2IvAAmM/Y81kevy83wP+Sst+nutFTYOGg3d1lsxg==}
    dev: false

  /grapheme-splitter/1.0.4:
    resolution: {integrity: sha512-bzh50DW9kTPM00T8y4o8vQg89Di9oLJVLW/KaOGIXJWP/iqCN6WKYkbNOF04vFLJhwcpYUh9ydh/+5vpOqV4YQ==}
    dev: true

  /has-bigints/1.0.2:
    resolution: {integrity: sha512-tSvCKtBr9lkF0Ex0aQiP9N+OpV4zi2r/Nee5VkRDbaqv35RLYMzbwQfFSZZH0kR+Rd6302UJZ2p/bJCEoR3VoQ==}
    dev: true

  /has-flag/3.0.0:
    resolution: {integrity: sha512-sKJf1+ceQBr4SMkvQnBDNDtf4TXpVhVGateu0t918bl30FnbE2m4vNLX+VWe/dpjlb+HugGYzW7uQXH98HPEYw==}
    engines: {node: '>=4'}

  /has-flag/4.0.0:
    resolution: {integrity: sha512-EykJT/Q1KjTWctppgIAgfSO0tKVuZUjhgMr17kqTumMl6Afv3EISleU7qZUzoXDFTAHTDC4NOoG/ZxU3EvlMPQ==}
    engines: {node: '>=8'}
    dev: true

  /has-property-descriptors/1.0.0:
    resolution: {integrity: sha512-62DVLZGoiEBDHQyqG4w9xCuZ7eJEwNmJRWw2VY84Oedb7WFcA27fiEVe8oUQx9hAUJ4ekurquucTGwsyO1XGdQ==}
    dependencies:
      get-intrinsic: 1.1.3
    dev: true

  /has-symbols/1.0.3:
    resolution: {integrity: sha512-l3LCuF6MgDNwTDKkdYGEihYjt5pRPbEg46rtlmnSPlUbgmB8LOIrKJbYYFBSbnPaJexMKtiPO8hmeRjRz2Td+A==}
    engines: {node: '>= 0.4'}
    dev: true

  /has-tostringtag/1.0.0:
    resolution: {integrity: sha512-kFjcSNhnlGV1kyoGk7OXKSawH5JOb/LzUc5w9B02hOTO0dfFRjbHQKvg1d6cf3HbeUmtU9VbbV3qzZ2Teh97WQ==}
    engines: {node: '>= 0.4'}
    dependencies:
      has-symbols: 1.0.3
    dev: true

  /has/1.0.3:
    resolution: {integrity: sha512-f2dvO0VU6Oej7RkWJGrehjbzMAjFp5/VKPp5tTpWIV4JHHZK1/BxbFRtf/siA2SWTe09caDmVtYYzWEIbBS4zw==}
    engines: {node: '>= 0.4.0'}
    dependencies:
      function-bind: 1.1.1

  /hoist-non-react-statics/3.3.2:
    resolution: {integrity: sha512-/gGivxi8JPKWNm/W0jSmzcMPpfpPLc3dY/6GxhX2hQ9iGj3aDfklV4ET7NjKpSinLpJ5vafa9iiGIEZg10SfBw==}
    dependencies:
      react-is: 16.13.1
    dev: false

  /http2-client/1.3.5:
    resolution: {integrity: sha512-EC2utToWl4RKfs5zd36Mxq7nzHHBuomZboI0yYL6Y0RmBgT7Sgkq4rQ0ezFTYoIsSs7Tm9SJe+o2FcAg6GBhGA==}
    dev: true

  /ignore/5.2.0:
    resolution: {integrity: sha512-CmxgYGiEPCLhfLnpPp1MoRmifwEIOgjcHXxOBjv7mY96c+eWScsOP9c112ZyLdWHi0FxHjI+4uVhKYp/gcdRmQ==}
    engines: {node: '>= 4'}
    dev: true

  /import-fresh/3.3.0:
    resolution: {integrity: sha512-veYYhQa+D1QBKznvhUHxb8faxlrwUnxseDAbAp457E0wLNio2bOSKnjYDhMj+YiAq61xrMGhQk9iXVk5FzgQMw==}
    engines: {node: '>=6'}
    dependencies:
      parent-module: 1.0.1
      resolve-from: 4.0.0

  /imurmurhash/0.1.4:
    resolution: {integrity: sha512-JmXMZ6wuvDmLiHEml9ykzqO6lwFbof0GG4IkcGaENdCRDDmMVnny7s5HsIgHCbaq0w2MyPhDqkhTUgS2LU2PHA==}
    engines: {node: '>=0.8.19'}
    dev: true

  /inflight/1.0.6:
    resolution: {integrity: sha512-k92I/b08q4wvFscXCLvqfsHCrjrF7yiXsQuIVvVE7N82W3+aqpzuUdBbfhWcy/FZR3/4IgflMgKLOsvPDrGCJA==}
    dependencies:
      once: 1.4.0
      wrappy: 1.0.2
    dev: true

  /inherits/2.0.4:
    resolution: {integrity: sha512-k/vGaX4/Yla3WzyMCvTQOXYeIHvqOKtnqBduzTHpzpQZzAskKMhZ2K+EnBiSM9zGSoIFeMpXKxa4dYeZIQqewQ==}
    dev: true

  /internal-slot/1.0.3:
    resolution: {integrity: sha512-O0DB1JC/sPyZl7cIo78n5dR7eUSwwpYPiXRhTzNxZVAMUuB8vlnRFyLxdrVToks6XPLVnFfbzaVd5WLjhgg+vA==}
    engines: {node: '>= 0.4'}
    dependencies:
      get-intrinsic: 1.1.3
      has: 1.0.3
      side-channel: 1.0.4
    dev: true

  /is-arguments/1.1.1:
    resolution: {integrity: sha512-8Q7EARjzEnKpt/PCD7e1cgUS0a6X8u5tdSiMqXhojOdoV9TsMsiO+9VLC5vAmO8N7/GmXn7yjR8qnA6bVAEzfA==}
    engines: {node: '>= 0.4'}
    dependencies:
      call-bind: 1.0.2
      has-tostringtag: 1.0.0
    dev: true

  /is-arrayish/0.2.1:
    resolution: {integrity: sha512-zz06S8t0ozoDXMG+ube26zeCTNXcKIPJZJi8hBrF4idCLms4CG9QtK7qBl1boi5ODzFpjswb5JPmHCbMpjaYzg==}

  /is-bigint/1.0.4:
    resolution: {integrity: sha512-zB9CruMamjym81i2JZ3UMn54PKGsQzsJeo6xvN3HJJ4CAsQNB6iRutp2To77OfCNuoxspsIhzaPoO1zyCEhFOg==}
    dependencies:
      has-bigints: 1.0.2
    dev: true

  /is-boolean-object/1.1.2:
    resolution: {integrity: sha512-gDYaKHJmnj4aWxyj6YHyXVpdQawtVLHU5cb+eztPGczf6cjuTdwve5ZIEfgXqH4e57An1D1AKf8CZ3kYrQRqYA==}
    engines: {node: '>= 0.4'}
    dependencies:
      call-bind: 1.0.2
      has-tostringtag: 1.0.0
    dev: true

  /is-callable/1.2.7:
    resolution: {integrity: sha512-1BC0BVFhS/p0qtw6enp8e+8OD0UrK0oFLztSjNzhcKA3WDuJxxAPXzPuPtKkjEY9UUoEWlX/8fgKeu2S8i9JTA==}
    engines: {node: '>= 0.4'}
    dev: true

  /is-core-module/2.10.0:
    resolution: {integrity: sha512-Erxj2n/LDAZ7H8WNJXd9tw38GYM3dv8rk8Zcs+jJuxYTW7sozH+SS8NtrSjVL1/vpLvWi1hxy96IzjJ3EHTJJg==}
    dependencies:
      has: 1.0.3

  /is-date-object/1.0.5:
    resolution: {integrity: sha512-9YQaSxsAiSwcvS33MBk3wTCVnWK+HhF8VZR2jRxehM16QcVOdHqPn4VPHmRK4lSr38n9JriurInLcP90xsYNfQ==}
    engines: {node: '>= 0.4'}
    dependencies:
      has-tostringtag: 1.0.0
    dev: true

  /is-extglob/2.1.1:
    resolution: {integrity: sha512-SbKbANkN603Vi4jEZv49LeVJMn4yGwsbzZworEoyEiutsN3nJYdbO36zfhGJ6QEDpOZIFkDtnq5JRxmvl3jsoQ==}
    engines: {node: '>=0.10.0'}
    dev: true

  /is-fullwidth-code-point/3.0.0:
    resolution: {integrity: sha512-zymm5+u+sCsSWyD9qNaejV3DFvhCKclKdizYaJUuHA83RLjb7nSuGnddCHGv0hk+KY7BMAlsWeK4Ueg6EV6XQg==}
    engines: {node: '>=8'}
    dev: true

  /is-glob/4.0.3:
    resolution: {integrity: sha512-xelSayHH36ZgE7ZWhli7pW34hNbNl8Ojv5KVmkJD4hBdD3th8Tfk9vYasLM+mXWOZhFkgZfxhLSnrwRr4elSSg==}
    engines: {node: '>=0.10.0'}
    dependencies:
      is-extglob: 2.1.1
    dev: true

  /is-map/2.0.2:
    resolution: {integrity: sha512-cOZFQQozTha1f4MxLFzlgKYPTyj26picdZTx82hbc/Xf4K/tZOOXSCkMvU4pKioRXGDLJRn0GM7Upe7kR721yg==}
    dev: true

  /is-negative-zero/2.0.2:
    resolution: {integrity: sha512-dqJvarLawXsFbNDeJW7zAz8ItJ9cd28YufuuFzh0G8pNHjJMnY08Dv7sYX2uF5UpQOwieAeOExEYAWWfu7ZZUA==}
    engines: {node: '>= 0.4'}
    dev: true

  /is-number-object/1.0.7:
    resolution: {integrity: sha512-k1U0IRzLMo7ZlYIfzRu23Oh6MiIFasgpb9X76eqfFZAqwH44UI4KTBvBYIZ1dSL9ZzChTB9ShHfLkR4pdW5krQ==}
    engines: {node: '>= 0.4'}
    dependencies:
      has-tostringtag: 1.0.0
    dev: true

  /is-number/7.0.0:
    resolution: {integrity: sha512-41Cifkg6e8TylSpdtTpeLVMqvSBEVzTttHvERD741+pnZ8ANv0004MRL43QKPDlK9cGvNp6NZWZUBlbGXYxxng==}
    engines: {node: '>=0.12.0'}
    dev: true

  /is-regex/1.1.4:
    resolution: {integrity: sha512-kvRdxDsxZjhzUX07ZnLydzS1TU/TJlTUHHY4YLL87e37oUA49DfkLqgy+VjFocowy29cKvcSiu+kIv728jTTVg==}
    engines: {node: '>= 0.4'}
    dependencies:
      call-bind: 1.0.2
      has-tostringtag: 1.0.0
    dev: true

  /is-set/2.0.2:
    resolution: {integrity: sha512-+2cnTEZeY5z/iXGbLhPrOAaK/Mau5k5eXq9j14CpRTftq0pAJu2MwVRSZhyZWBzx3o6X795Lz6Bpb6R0GKf37g==}
    dev: true

  /is-shared-array-buffer/1.0.2:
    resolution: {integrity: sha512-sqN2UDu1/0y6uvXyStCOzyhAjCSlHceFoMKJW8W9EU9cvic/QdsZ0kEU93HEy3IUEFZIiH/3w+AH/UQbPHNdhA==}
    dependencies:
      call-bind: 1.0.2
    dev: true

  /is-string/1.0.7:
    resolution: {integrity: sha512-tE2UXzivje6ofPW7l23cjDOMa09gb7xlAqG6jG5ej6uPV32TlWP3NKPigtaGeHNu9fohccRYvIiZMfOOnOYUtg==}
    engines: {node: '>= 0.4'}
    dependencies:
      has-tostringtag: 1.0.0
    dev: true

  /is-symbol/1.0.4:
    resolution: {integrity: sha512-C/CPBqKWnvdcxqIARxyOh4v1UUEOCHpgDa0WYgpKDFMszcrPcffg5uhwSgPCLD2WWxmq6isisz87tzT01tuGhg==}
    engines: {node: '>= 0.4'}
    dependencies:
      has-symbols: 1.0.3
    dev: true

  /is-typed-array/1.1.9:
    resolution: {integrity: sha512-kfrlnTTn8pZkfpJMUgYD7YZ3qzeJgWUn8XfVYBARc4wnmNOmLbmuuaAs3q5fvB0UJOn6yHAKaGTPM7d6ezoD/A==}
    engines: {node: '>= 0.4'}
    dependencies:
      available-typed-arrays: 1.0.5
      call-bind: 1.0.2
      es-abstract: 1.20.3
      for-each: 0.3.3
      has-tostringtag: 1.0.0
    dev: true

  /is-weakmap/2.0.1:
    resolution: {integrity: sha512-NSBR4kH5oVj1Uwvv970ruUkCV7O1mzgVFO4/rev2cLRda9Tm9HrL70ZPut4rOHgY0FNrUu9BCbXA2sdQ+x0chA==}
    dev: true

  /is-weakref/1.0.2:
    resolution: {integrity: sha512-qctsuLZmIQ0+vSSMfoVvyFe2+GSEvnmZ2ezTup1SBse9+twCCeial6EEi3Nc2KFcf6+qz2FBPnjXsk8xhKSaPQ==}
    dependencies:
      call-bind: 1.0.2
    dev: true

  /is-weakset/2.0.2:
    resolution: {integrity: sha512-t2yVvttHkQktwnNNmBQ98AhENLdPUTDTE21uPqAQ0ARwQfGeQKRVS0NNurH7bTf7RrvcVn1OOge45CnBeHCSmg==}
    dependencies:
      call-bind: 1.0.2
      get-intrinsic: 1.1.3
    dev: true

  /isarray/2.0.5:
    resolution: {integrity: sha512-xHjhDr3cNBK0BzdUJSPXZntQUx/mwMS5Rw4A7lPJ90XGAO6ISP/ePDNuo0vhqOZU+UD5JoodwCAAoZQd3FeAKw==}
    dev: true

  /isexe/2.0.0:
    resolution: {integrity: sha512-RHxMLp9lnKHGHRng9QFhRCMbYAcVpn69smSGcq3f36xjgVVWThj4qqLbTLlq7Ssj8B+fIQ1EuCEGI2lKsyQeIw==}
    dev: true

  /javascript-natural-sort/0.7.1:
    resolution: {integrity: sha512-nO6jcEfZWQXDhOiBtG2KvKyEptz7RVbpGP4vTD2hLBdmNQSsCiicO2Ioinv6UI4y9ukqnBpy+XZ9H6uLNgJTlw==}
    dev: true

  /js-sdsl/4.1.5:
    resolution: {integrity: sha512-08bOAKweV2NUC1wqTtf3qZlnpOX/R2DU9ikpjOHs0H+ibQv3zpncVQg6um4uYtRtrwIX8M4Nh3ytK4HGlYAq7Q==}
    dev: true

  /js-tokens/4.0.0:
    resolution: {integrity: sha512-RdJUflcE3cUzKiMqQgsCu06FPu9UdIJO0beYbPhHN4k6apgJtifcoCtT9bcxOpYBtpD2kCM6Sbzg4CausW/PKQ==}

  /js-yaml/4.1.0:
    resolution: {integrity: sha512-wpxZs9NoxZaJESJGIZTyDEaYpl0FKSA+FB9aJiyemKhMwkxQg63h4T1KJgUGHpTqPDNRcmmYLugrRjJlBtWvRA==}
    hasBin: true
    dependencies:
      argparse: 2.0.1
    dev: true

  /jsesc/2.5.2:
    resolution: {integrity: sha512-OYu7XEzjkCQ3C5Ps3QIZsQfNpqoJyZZA99wd9aWd05NCtC5pWOkShK2mkL6HXQR6/Cy2lbNdPlZBpuQHXE63gA==}
    engines: {node: '>=4'}
    hasBin: true

  /json-parse-even-better-errors/2.3.1:
    resolution: {integrity: sha512-xyFwyhro/JEof6Ghe2iz2NcXoj2sloNsWr/XsERDK/oiPCfaNhl5ONfp+jQdAZRQQ0IJWNzH9zIZF7li91kh2w==}

  /json-schema-traverse/0.4.1:
    resolution: {integrity: sha512-xbbCH5dCYU5T8LcEhhuh7HJ88HXuW3qsI3Y0zOZFKfZEHcpWiHU/Jxzk629Brsab/mMiHQti9wMP+845RPe3Vg==}
    dev: true

  /json-stable-stringify-without-jsonify/1.0.1:
    resolution: {integrity: sha512-Bdboy+l7tA3OGW6FjyFHWkP5LuByj1Tk33Ljyq0axyzdk9//JSi2u3fP1QSmd1KNwq6VOKYGlAu87CisVir6Pw==}
    dev: true

  /json5/2.2.1:
    resolution: {integrity: sha512-1hqLFMSrGHRHxav9q9gNjJ5EXznIxGVO09xQRrwplcS8qs28pZ8s8hupZAmqDwZUmVZ2Qb2jnyPOWcDH8m8dlA==}
    engines: {node: '>=6'}
    hasBin: true

  /katex/0.16.2:
    resolution: {integrity: sha512-70DJdQAyh9EMsthw3AaQlDyFf54X7nWEUIa5W+rq8XOpEk//w5Th7/8SqFqpvi/KZ2t6MHUj4f9wLmztBmAYQA==}
    hasBin: true
    dependencies:
      commander: 8.3.0
    dev: false

  /klona/2.0.5:
    resolution: {integrity: sha512-pJiBpiXMbt7dkzXe8Ghj/u4FfXOOa98fPW+bihOJ4SjnoijweJrNThJfd3ifXpXhREjpoF2mZVH1GfS9LV3kHQ==}
    engines: {node: '>= 8'}
    dev: false

  /levn/0.4.1:
    resolution: {integrity: sha512-+bT2uH4E5LGE7h/n3evcS/sQlJXCpIp6ym8OWJ5eV6+67Dsql/LaaT7qJBAt2rzfoa/5QBGBhxDix1dMt2kQKQ==}
    engines: {node: '>= 0.8.0'}
    dependencies:
      prelude-ls: 1.2.1
      type-check: 0.4.0
    dev: true

  /lines-and-columns/1.2.4:
    resolution: {integrity: sha512-7ylylesZQ/PV29jhEDl3Ufjo6ZX7gCqJr5F7PKrqc93v7fzSymt1BpwEU8nAUXs8qzzvqhbjhK5QZg6Mt/HkBg==}

  /local-pkg/0.4.2:
    resolution: {integrity: sha512-mlERgSPrbxU3BP4qBqAvvwlgW4MTg78iwJdGGnv7kibKjWcJksrG3t6LB5lXI93wXRDvG4NpUgJFmTG4T6rdrg==}
    engines: {node: '>=14'}
    dev: true

  /locate-path/6.0.0:
    resolution: {integrity: sha512-iPZK6eYjbxRu3uB4/WZ3EsEIMJFMqAoopl3R+zuq0UjcAm/MO6KCweDgPfP3elTztoKP3KtnVHxTn2NHBSDVUw==}
    engines: {node: '>=10'}
    dependencies:
      p-locate: 5.0.0
    dev: true

  /lodash.merge/4.6.2:
    resolution: {integrity: sha512-0KpjqXRVvrYyCsX1swR/XTK0va6VQkQM6MNo7PqW77ByjAhoARA8EfrP1N4+KlKj8YS0ZUCtRT/YUuhyYDujIQ==}
    dev: true

  /lodash/4.17.21:
    resolution: {integrity: sha512-v2kDEe57lecTulaDIuNTPy3Ry4gLGJ6Z1O3vE1krgXZNrsQ+LFTGHVxVjcXPs17LhbZVGedAJv8XZ1tvj5FvSg==}
    dev: true

  /loose-envify/1.4.0:
    resolution: {integrity: sha512-lyuxPGr/Wfhrlem2CL/UcnUc1zcqKAImBDzukY7Y5F/yQiNdko6+fRLevlw1HgMySw7f611UIY408EtxRSoK3Q==}
    hasBin: true
    dependencies:
      js-tokens: 4.0.0
    dev: false

  /lru-cache/6.0.0:
    resolution: {integrity: sha512-Jo6dJ04CmSjuznwJSS3pUeWmd/H0ffTlkXXgwZi+eq1UCmqQwCh+eLsYOYCwY991i2Fah4h1BEMCx4qThGbsiA==}
    engines: {node: '>=10'}
    dependencies:
      yallist: 4.0.0
    dev: true

  /magic-string/0.26.5:
    resolution: {integrity: sha512-yXUIYOOQnEHKHOftp5shMWpB9ImfgfDJpapa38j/qMtTj5QHWucvxP4lUtuRmHT9vAzvtpHkWKXW9xBwimXeNg==}
    engines: {node: '>=12'}
    dependencies:
      sourcemap-codec: 1.4.8
    dev: true

  /make-dir/3.1.0:
    resolution: {integrity: sha512-g3FeP20LNwhALb/6Cz6Dd4F2ngze0jz7tbzrD2wAV+o9FeNHe4rL+yK2md0J/fiSf1sa1ADhXqi5+oVwOM/eGw==}
    engines: {node: '>=8'}
    dependencies:
      semver: 6.3.0
    dev: true

  /marked/4.1.1:
    resolution: {integrity: sha512-0cNMnTcUJPxbA6uWmCmjWz4NJRe/0Xfk2NhXCUHjew9qJzFN20krFnsUe7QynwqOwa5m1fZ4UDg0ycKFVC0ccw==}
    engines: {node: '>= 12'}
    hasBin: true
    dev: false

  /merge2/1.4.1:
    resolution: {integrity: sha512-8q7VEgMJW4J8tcfVPy8g09NcQwZdbwFEqhe/WZkoIzjn/3TGDwtOCYtXGxA3O8tPzpczCCDgv+P2P5y00ZJOOg==}
    engines: {node: '>= 8'}
    dev: true

  /micromatch/4.0.5:
    resolution: {integrity: sha512-DMy+ERcEW2q8Z2Po+WNXuw3c5YaUSFjAO5GsJqfEl7UjvtIuFKO6ZrKvcItdy98dwFI2N1tg3zNIdKaQT+aNdA==}
    engines: {node: '>=8.6'}
    dependencies:
      braces: 3.0.2
      picomatch: 2.3.1
    dev: true

  /mime-db/1.52.0:
    resolution: {integrity: sha512-sPU4uV7dYlvtWJxwwxHD0PuihVNiE7TyAbQ5SWxDCB9mUYvOgroQOwYQQOKPJ8CIbE+1ETVlOoK1UC2nU3gYvg==}
    engines: {node: '>= 0.6'}
    dev: true

  /mime-types/2.1.35:
    resolution: {integrity: sha512-ZDY+bPm5zTTF+YpCrAU9nK0UgICYPT0QtT1NZWFv4s++TNkcgVaT0g6+4R2uI4MjQjzysHB1zxuWL50hzaeXiw==}
    engines: {node: '>= 0.6'}
    dependencies:
      mime-db: 1.52.0
    dev: true

  /minimatch/3.1.2:
    resolution: {integrity: sha512-J7p63hRiAjw1NDEww1W7i37+ByIrOWO5XQQAzZ3VOcL0PNybwpfmV/N05zFAzwQ9USyEcX6t3UO+K5aqBQOIHw==}
    dependencies:
      brace-expansion: 1.1.11
    dev: true

  /minimist/1.2.6:
    resolution: {integrity: sha512-Jsjnk4bw3YJqYzbdyBiNsPWHPfO++UGG749Cxs6peCu5Xg4nrena6OVxOYxrQTqww0Jmwt+Ref8rggumkTLz9Q==}
    dev: false

  /ms/2.1.2:
    resolution: {integrity: sha512-sGkPx+VjMtmA6MX27oA4FBFELFCZZ4S4XqeGOXCv68tT+jb3vk/RyaKWP0PTKyWtmLSM0b+adUTEvbs1PEaH2w==}

  /nanoid/3.3.4:
    resolution: {integrity: sha512-MqBkQh/OHTS2egovRtLk45wEyNXwF+cokD+1YPf9u5VfJiRdAiRwB2froX5Co9Rh20xs4siNPm8naNotSD6RBw==}
    engines: {node: ^10 || ^12 || ^13.7 || ^14 || >=15.0.1}
    hasBin: true

  /natural-compare/1.4.0:
    resolution: {integrity: sha512-OWND8ei3VtNC9h7V60qff3SVobHr996CTwgxubgyQYEpg290h9J0buyECNNJexkFm5sOajh5G116RYA1c8ZMSw==}
    dev: true

  /node-emoji/1.11.0:
    resolution: {integrity: sha512-wo2DpQkQp7Sjm2A0cq+sN7EHKO6Sl0ctXeBdFZrL9T9+UywORbufTcTZxom8YqpLQt/FqNMUkOpkZrJVYSKD3A==}
    dependencies:
      lodash: 4.17.21
    dev: true

  /node-fetch-h2/2.3.0:
    resolution: {integrity: sha512-ofRW94Ab0T4AOh5Fk8t0h8OBWrmjb0SSB20xh1H8YnPV9EJ+f5AMoYSUQ2zgJ4Iq2HAK0I2l5/Nequ8YzFS3Hg==}
    engines: {node: 4.x || >=6.0.0}
    dependencies:
      http2-client: 1.3.5
    dev: true

  /node-fetch/2.6.7:
    resolution: {integrity: sha512-ZjMPFEfVx5j+y2yF35Kzx5sF7kDzxuDj6ziH4FFbOp87zKDZNx8yExJIb05OGF4Nlt9IHFIMBkRl41VdvcNdbQ==}
    engines: {node: 4.x || >=6.0.0}
    peerDependencies:
      encoding: ^0.1.0
    peerDependenciesMeta:
      encoding:
        optional: true
    dependencies:
      whatwg-url: 5.0.0

  /node-readfiles/0.2.0:
    resolution: {integrity: sha512-SU00ZarexNlE4Rjdm83vglt5Y9yiQ+XI1XpflWlb7q7UTN1JUItm69xMeiQCTxtTfnzt+83T8Cx+vI2ED++VDA==}
    dependencies:
      es6-promise: 3.3.1
    dev: true

  /node-releases/2.0.6:
    resolution: {integrity: sha512-PiVXnNuFm5+iYkLBNeq5211hvO38y63T0i2KKh2KnUs3RpzJ+JtODFjkD8yjLwnDkTYF1eKXheUwdssR+NRZdg==}

  /oas-kit-common/1.0.8:
    resolution: {integrity: sha512-pJTS2+T0oGIwgjGpw7sIRU8RQMcUoKCDWFLdBqKB2BNmGpbBMH2sdqAaOXUg8OzonZHU0L7vfJu1mJFEiYDWOQ==}
    dependencies:
      fast-safe-stringify: 2.1.1
    dev: true

  /oas-linter/3.2.2:
    resolution: {integrity: sha512-KEGjPDVoU5K6swgo9hJVA/qYGlwfbFx+Kg2QB/kd7rzV5N8N5Mg6PlsoCMohVnQmo+pzJap/F610qTodKzecGQ==}
    dependencies:
      '@exodus/schemasafe': 1.0.0-rc.7
      should: 13.2.3
      yaml: 1.10.2
    dev: true

  /oas-resolver/2.5.6:
    resolution: {integrity: sha512-Yx5PWQNZomfEhPPOphFbZKi9W93CocQj18NlD2Pa4GWZzdZpSJvYwoiuurRI7m3SpcChrnO08hkuQDL3FGsVFQ==}
    hasBin: true
    dependencies:
      node-fetch-h2: 2.3.0
      oas-kit-common: 1.0.8
      reftools: 1.1.9
      yaml: 1.10.2
      yargs: 17.6.0
    dev: true

  /oas-schema-walker/1.1.5:
    resolution: {integrity: sha512-2yucenq1a9YPmeNExoUa9Qwrt9RFkjqaMAA1X+U7sbb0AqBeTIdMHky9SQQ6iN94bO5NW0W4TRYXerG+BdAvAQ==}
    dev: true

  /oas-validator/5.0.8:
    resolution: {integrity: sha512-cu20/HE5N5HKqVygs3dt94eYJfBi0TsZvPVXDhbXQHiEityDN+RROTleefoKRKKJ9dFAF2JBkDHgvWj0sjKGmw==}
    dependencies:
      call-me-maybe: 1.0.1
      oas-kit-common: 1.0.8
      oas-linter: 3.2.2
      oas-resolver: 2.5.6
      oas-schema-walker: 1.1.5
      reftools: 1.1.9
      should: 13.2.3
      yaml: 1.10.2
    dev: true

  /object-assign/4.1.1:
    resolution: {integrity: sha512-rJgTQnkUnH1sFw8yT6VSU3zD3sWmu6sZhIseY8VX+GRu3P6F7Fu+JNDoXfklElbLJSnc3FUQHVe4cU5hj+BcUg==}
    engines: {node: '>=0.10.0'}
    dev: false

  /object-inspect/1.12.2:
    resolution: {integrity: sha512-z+cPxW0QGUp0mcqcsgQyLVRDoXFQbXOwBaqyF7VIgI4TWNQsDHrBpUQslRmIfAoYWdYzs6UlKJtB2XJpTaNSpQ==}
    dev: true

  /object-is/1.1.5:
    resolution: {integrity: sha512-3cyDsyHgtmi7I7DfSSI2LDp6SK2lwvtbg0p0R1e0RvTqF5ceGx+K2dfSjm1bKDMVCFEDAQvy+o8c6a7VujOddw==}
    engines: {node: '>= 0.4'}
    dependencies:
      call-bind: 1.0.2
      define-properties: 1.1.4
    dev: true

  /object-keys/1.1.1:
    resolution: {integrity: sha512-NuAESUOUMrlIXOfHKzD6bpPu3tYt3xvjNdRIQ+FeT0lNb4K8WR70CaDxhuNguS2XG+GjkyMwOzsN5ZktImfhLA==}
    engines: {node: '>= 0.4'}
    dev: true

  /object.assign/4.1.4:
    resolution: {integrity: sha512-1mxKf0e58bvyjSCtKYY4sRe9itRk3PJpquJOjeIkz885CczcI4IvJJDLPS72oowuSh+pBxUFROpX+TU++hxhZQ==}
    engines: {node: '>= 0.4'}
    dependencies:
      call-bind: 1.0.2
      define-properties: 1.1.4
      has-symbols: 1.0.3
      object-keys: 1.1.1
    dev: true

  /once/1.4.0:
    resolution: {integrity: sha512-lNaJgI+2Q5URQBkccEKHTQOPaXdUxnZZElQTZY0MFUAuaEqe1E+Nyvgdz/aIyNi6Z9MzO5dv1H8n58/GELp3+w==}
    dependencies:
      wrappy: 1.0.2
    dev: true

  /optionator/0.9.1:
    resolution: {integrity: sha512-74RlY5FCnhq4jRxVUPKDaRwrVNXMqsGsiW6AJw4XK8hmtm10wC0ypZBLw5IIp85NZMr91+qd1RvvENwg7jjRFw==}
    engines: {node: '>= 0.8.0'}
    dependencies:
      deep-is: 0.1.4
      fast-levenshtein: 2.0.6
      levn: 0.4.1
      prelude-ls: 1.2.1
      type-check: 0.4.0
      word-wrap: 1.2.3
    dev: true

  /p-limit/3.1.0:
    resolution: {integrity: sha512-TYOanM3wGwNGsZN2cVTYPArw454xnXj5qmWF1bEoAc4+cU/ol7GVh7odevjp1FNHduHc3KZMcFduxU5Xc6uJRQ==}
    engines: {node: '>=10'}
    dependencies:
      yocto-queue: 0.1.0
    dev: true

  /p-locate/5.0.0:
    resolution: {integrity: sha512-LaNjtRWUBY++zB5nE/NwcaoMylSPk+S+ZHNB1TzdbMJMny6dynpAGt7X/tl/QYq3TIeE6nxHppbo2LGymrG5Pw==}
    engines: {node: '>=10'}
    dependencies:
      p-limit: 3.1.0
    dev: true

  /parent-module/1.0.1:
    resolution: {integrity: sha512-GQ2EWRpQV8/o+Aw8YqtfZZPfNRWZYkbidE9k5rpl/hC3vtHHBfGm2Ifi6qWV+coDGkrUKZAxE3Lot5kcsRlh+g==}
    engines: {node: '>=6'}
    dependencies:
      callsites: 3.1.0

  /parse-code-context/1.0.0:
    resolution: {integrity: sha512-OZQaqKaQnR21iqhlnPfVisFjBWjhnMl5J9MgbP8xC+EwoVqbXrq78lp+9Zb3ahmLzrIX5Us/qbvBnaS3hkH6OA==}
    engines: {node: '>=6'}
    dev: true

  /parse-json/5.2.0:
    resolution: {integrity: sha512-ayCKvm/phCGxOkYRSCM82iDwct8/EonSEgCSxWxD7ve6jHggsFl4fZVQBPRNgQoKiuV/odhFrGzQXZwbifC8Rg==}
    engines: {node: '>=8'}
    dependencies:
      '@babel/code-frame': 7.18.6
      error-ex: 1.3.2
      json-parse-even-better-errors: 2.3.1
      lines-and-columns: 1.2.4

  /path-exists/4.0.0:
    resolution: {integrity: sha512-ak9Qy5Q7jYb2Wwcey5Fpvg2KoAc/ZIhLSLOSBmRmygPsGwkVVt0fZa0qrtMz+m6tJTAHfZQ8FnmB4MG4LWy7/w==}
    engines: {node: '>=8'}
    dev: true

  /path-is-absolute/1.0.1:
    resolution: {integrity: sha512-AVbw3UJ2e9bq64vSaS9Am0fje1Pa8pbGqTTsmXfaIiMpnr5DlDhfJOuLj9Sf95ZPVDAUerDfEk88MPmPe7UCQg==}
    engines: {node: '>=0.10.0'}
    dev: true

  /path-key/3.1.1:
    resolution: {integrity: sha512-ojmeN0qd+y0jszEtoY48r0Peq5dwMEkIlCOu6Q5f41lfkswXuKtYrhgoTpLnyIcHm24Uhqx+5Tqm2InSwLhE6Q==}
    engines: {node: '>=8'}
    dev: true

  /path-parse/1.0.7:
    resolution: {integrity: sha512-LDJzPVEEEPR+y48z93A0Ed0yXb8pAByGWo/k5YYdYgpY2/2EsOsksJrq7lOHxryrVOn1ejG6oAp8ahvOIQD8sw==}

  /path-type/4.0.0:
    resolution: {integrity: sha512-gDKb8aZMDeD/tZWs9P6+q0J9Mwkdl6xMV8TjnGP3qJVJ06bdMgkbBlLU8IdfOsIsFz2BW1rNVT3XuNEl8zPAvw==}
    engines: {node: '>=8'}

  /picocolors/1.0.0:
    resolution: {integrity: sha512-1fygroTLlHu66zi26VoTDv8yRgm0Fccecssto+MhsZ0D/DGW2sm8E8AjW7NU5VVTRt5GxbeZ5qBuJr+HyLYkjQ==}

  /picomatch/2.3.1:
    resolution: {integrity: sha512-JU3teHTNjmE2VCGFzuY8EXzCDVwEqB2a8fsIvwaStHhAWJEeVd1o1QD80CU6+ZdEXXSLbSsuLwJjkCBWqRQUVA==}
    engines: {node: '>=8.6'}
    dev: true

  /postcss/8.4.17:
    resolution: {integrity: sha512-UNxNOLQydcOFi41yHNMcKRZ39NeXlr8AxGuZJsdub8vIb12fHzcq37DTU/QtbI6WLxNg2gF9Z+8qtRwTj1UI1Q==}
    engines: {node: ^10 || ^12 || >=14}
    dependencies:
      nanoid: 3.3.4
      picocolors: 1.0.0
      source-map-js: 1.0.2

  /prelude-ls/1.2.1:
    resolution: {integrity: sha512-vkcDPrRZo1QZLbn5RLGPpg/WmIQ65qoWWhcGKf/b5eplkkarX0m9z8ppCat4mlOqUsWpyNuYgO3VRyrYHSzX5g==}
    engines: {node: '>= 0.8.0'}
    dev: true

  /prettier/2.7.1:
    resolution: {integrity: sha512-ujppO+MkdPqoVINuDFDRLClm7D78qbDt0/NR+wp5FqEZOoTNAjPHWj17QRhu7geIHJfcNhRk1XVQmF8Bp3ye+g==}
    engines: {node: '>=10.13.0'}
    hasBin: true
    dev: true

  /prismjs/1.29.0:
    resolution: {integrity: sha512-Kx/1w86q/epKcmte75LNrEoT+lX8pBpavuAbvJWRXar7Hz8jrtF+e3vY751p0R8H9HdArwaCTNDDzHg/ScJK1Q==}
    engines: {node: '>=6'}

  /prop-types/15.8.1:
    resolution: {integrity: sha512-oj87CgZICdulUohogVAR7AjlC0327U4el4L6eAvOqCeudMDVU0NThNaV+b9Df4dXgSP1gXMTnPdhfe/2qDH5cg==}
    dependencies:
      loose-envify: 1.4.0
      object-assign: 4.1.1
      react-is: 16.13.1
    dev: false

  /psl/1.9.0:
    resolution: {integrity: sha512-E/ZsdU4HLs/68gYzgGTkMicWTLPdAftJLfJFlLUAAKZGkStNU72sZjT66SnMDVOfOWY/YAoiD7Jxa9iHvngcag==}
    dev: false

  /punycode/2.1.1:
    resolution: {integrity: sha512-XRsRjdf+j5ml+y/6GKHPZbrF/8p2Yga0JPtdqTIY2Xe5ohJPD9saDJJLPvp9+NSBprVvevdXZybnj2cv8OEd0A==}
    engines: {node: '>=6'}

  /querystringify/2.2.0:
    resolution: {integrity: sha512-FIqgj2EUvTa7R50u0rGsyTftzjYmv/a3hO345bZNrqabNqjtgiDMgmo4mkUjd+nzU5oF3dClKqFIPUKybUyqoQ==}
    dev: false

  /queue-microtask/1.2.3:
    resolution: {integrity: sha512-NuaNSa6flKT5JaSYQzJok04JzTL1CA6aGhv5rfLW3PgqA+M2ChpZQnAC8h8i4ZFkBS8X5RqkDBHA7r4hej3K9A==}
    dev: true

  /react-dom/18.2.0_react@18.2.0:
    resolution: {integrity: sha512-6IMTriUmvsjHUjNtEDudZfuDQUoWXVxKHhlEGSk81n4YFS+r/Kl99wXiwlVXtPBtJenozv2P+hxDsw9eA7Xo6g==}
    peerDependencies:
      react: ^18.2.0
    dependencies:
      loose-envify: 1.4.0
      react: 18.2.0
      scheduler: 0.23.0
    dev: false

  /react-dropzone/14.2.2_react@18.2.0:
    resolution: {integrity: sha512-5oyGN/B5rNhop2ggUnxztXBQ6q6zii+OMEftPzsxAR2hhpVWz0nAV+3Ktxo2h5bZzdcCKrpd8bfWAVsveIBM+w==}
    engines: {node: '>= 10.13'}
    peerDependencies:
      react: '>= 16.8 || 18.0.0'
    dependencies:
      attr-accept: 2.2.2
      file-selector: 0.6.0
      prop-types: 15.8.1
      react: 18.2.0
    dev: false

  /react-is/16.13.1:
    resolution: {integrity: sha512-24e6ynE2H+OKt4kqsOvNd8kBpV65zoxbA4BVsEOB3ARVWQki/DHzaUoC5KuON/BiccDaCCTZBuOcfZs70kR8bQ==}
    dev: false

  /react-refresh/0.14.0:
    resolution: {integrity: sha512-wViHqhAd8OHeLS/IRMJjTSDHF3U9eWi62F/MledQGPdJGDhodXJ9PBLNGr6WWL7qlH12Mt3TyTpbS+hGXMjCzQ==}
    engines: {node: '>=0.10.0'}
    dev: true

  /react-router-dom/6.4.1_biqbaboplfbrettd7655fr4n2y:
    resolution: {integrity: sha512-MY7NJCrGNVJtGp8ODMOBHu20UaIkmwD2V3YsAOUQoCXFk7Ppdwf55RdcGyrSj+ycSL9Uiwrb3gTLYSnzcRoXww==}
    engines: {node: '>=14'}
    peerDependencies:
      react: '>=16.8'
      react-dom: '>=16.8'
    dependencies:
      '@remix-run/router': 1.0.1
      react: 18.2.0
      react-dom: 18.2.0_react@18.2.0
      react-router: 6.4.1_react@18.2.0
    dev: false

  /react-router/6.4.1_react@18.2.0:
    resolution: {integrity: sha512-OJASKp5AykDWFewgWUim1vlLr7yfD4vO/h+bSgcP/ix8Md+LMHuAjovA74MQfsfhQJGGN1nHRhwS5qQQbbBt3A==}
    engines: {node: '>=14'}
    peerDependencies:
      react: '>=16.8'
    dependencies:
      '@remix-run/router': 1.0.1
      react: 18.2.0
    dev: false

  /react-textarea-autosize/8.3.4_iapumuv4e6jcjznwuxpf4tt22e:
    resolution: {integrity: sha512-CdtmP8Dc19xL8/R6sWvtknD/eCXkQr30dtvC4VmGInhRsfF8X/ihXCq6+9l9qbxmKRiq407/7z5fxE7cVWQNgQ==}
    engines: {node: '>=10'}
    peerDependencies:
      react: ^16.8.0 || ^17.0.0 || ^18.0.0
    dependencies:
      '@babel/runtime': 7.19.0
      react: 18.2.0
      use-composed-ref: 1.3.0_react@18.2.0
      use-latest: 1.2.1_iapumuv4e6jcjznwuxpf4tt22e
    transitivePeerDependencies:
      - '@types/react'
    dev: false

  /react-transition-group/4.4.2_biqbaboplfbrettd7655fr4n2y:
    resolution: {integrity: sha512-/RNYfRAMlZwDSr6z4zNKV6xu53/e2BuaBbGhbyYIXTrmgu/bGHzmqOs7mJSJBHy9Ud+ApHx3QjrkKSp1pxvlFg==}
    peerDependencies:
      react: '>=16.6.0'
      react-dom: '>=16.6.0'
    dependencies:
      '@babel/runtime': 7.19.0
      dom-helpers: 5.2.1
      loose-envify: 1.4.0
      prop-types: 15.8.1
      react: 18.2.0
      react-dom: 18.2.0_react@18.2.0
    dev: false

  /react/18.2.0:
    resolution: {integrity: sha512-/3IjMdb2L9QbBdWiW5e3P2/npwMBaU9mHCSCUzNln0ZCYbcfTsGbTJrU/kGemdH2IWmB2ioZ+zkxtmq6g09fGQ==}
    engines: {node: '>=0.10.0'}
    dependencies:
      loose-envify: 1.4.0
    dev: false

  /recrawl-sync/2.2.2:
    resolution: {integrity: sha512-E2sI4F25Fu2nrfV+KsnC7/qfk/spQIYXlonfQoS4rwxeNK5BjxnLPbWiRXHVXPwYBOTWtPX5765kTm/zJiL+LQ==}
    dependencies:
      '@cush/relative': 1.0.0
      glob-regex: 0.3.2
      slash: 3.0.0
      tslib: 1.14.1
    dev: false

  /reftools/1.1.9:
    resolution: {integrity: sha512-OVede/NQE13xBQ+ob5CKd5KyeJYU2YInb1bmV4nRoOfquZPkAkxuOXicSe1PvqIuZZ4kD13sPKBbR7UFDmli6w==}
    dev: true

  /regenerator-runtime/0.13.9:
    resolution: {integrity: sha512-p3VT+cOEgxFsRRA9X4lkI1E+k2/CtnKtU4gcxyaCUreilL/vqI6CdZ3wxVUx3UOUg+gnUOQQcRI7BmSI656MYA==}
    dev: false

  /regexp.prototype.flags/1.4.3:
    resolution: {integrity: sha512-fjggEOO3slI6Wvgjwflkc4NFRCTZAu5CnNfBd5qOMYhWdn67nJBBu34/TkD++eeFmd8C9r9jfXJ27+nSiRkSUA==}
    engines: {node: '>= 0.4'}
    dependencies:
      call-bind: 1.0.2
      define-properties: 1.1.4
      functions-have-names: 1.2.3
    dev: true

  /regexpp/3.2.0:
    resolution: {integrity: sha512-pq2bWo9mVD43nbts2wGv17XLiNLya+GklZ8kaDLV2Z08gDCsGpnKn9BFMepvWuHCbyVvY7J5o5+BVvoQbmlJLg==}
    engines: {node: '>=8'}
    dev: true

  /require-directory/2.1.1:
    resolution: {integrity: sha512-fGxEI7+wsG9xrvdjsrlmL22OMTTiHRwAMroiEeMgq8gzoLC/PQr7RsRDSTLUg/bZAZtF+TVIkHc6/4RIKrui+Q==}
    engines: {node: '>=0.10.0'}
    dev: true

  /requires-port/1.0.0:
    resolution: {integrity: sha512-KigOCHcocU3XODJxsu8i/j8T9tzT4adHiecwORRQ0ZZFcp7ahwXuRU1m+yuO90C5ZUyGeGfocHDI14M3L3yDAQ==}
    dev: false

  /resolve-from/4.0.0:
    resolution: {integrity: sha512-pb/MYmXstAkysRFx8piNI1tGFNQIFA3vkE3Gq4EuA1dF6gHp/+vgZqsCGJapvy8N3Q+4o7FwvquPJcnZ7RYy4g==}
    engines: {node: '>=4'}

  /resolve/1.22.1:
    resolution: {integrity: sha512-nBpuuYuY5jFsli/JIs1oldw6fOQCBioohqWZg/2hiaOybXOft4lonv85uDOKXdf8rhyK159cxU5cDcK/NKk8zw==}
    hasBin: true
    dependencies:
      is-core-module: 2.10.0
      path-parse: 1.0.7
      supports-preserve-symlinks-flag: 1.0.0

  /reusify/1.0.4:
    resolution: {integrity: sha512-U9nH88a3fc/ekCF1l0/UP1IosiuIjyTh7hBvXVMHYgVcfGvt897Xguj2UOLDeI5BG2m7/uwyaLVT6fbtCwTyzw==}
    engines: {iojs: '>=1.0.0', node: '>=0.10.0'}
    dev: true

  /rimraf/3.0.2:
    resolution: {integrity: sha512-JZkJMZkAGFFPP2YqXZXPbMlMBgsxzE8ILs4lMIX/2o0L9UBw9O/Y3o6wFw/i9YLapcUJWwqbi3kdxIPdC62TIA==}
    hasBin: true
    dependencies:
      glob: 7.2.3
    dev: true

  /rollup/2.78.1:
    resolution: {integrity: sha512-VeeCgtGi4P+o9hIg+xz4qQpRl6R401LWEXBmxYKOV4zlF82lyhgh2hTZnheFUbANE8l2A41F458iwj2vEYaXJg==}
    engines: {node: '>=10.0.0'}
    hasBin: true
    optionalDependencies:
      fsevents: 2.3.2

  /rollup/2.79.1:
    resolution: {integrity: sha512-uKxbd0IhMZOhjAiD5oAFp7BqvkA4Dv47qpOCtaNvng4HBwdbWtdOh8f5nZNuk2rp51PMGk3bzfWu5oayNEuYnw==}
    engines: {node: '>=10.0.0'}
    hasBin: true
    optionalDependencies:
      fsevents: 2.3.2
    dev: true

  /run-parallel/1.2.0:
    resolution: {integrity: sha512-5l4VyZR86LZ/lDxZTR6jqL8AFE2S0IFLMP26AbjsLVADxHdhB/c0GUsH+y39UfCi3dzz8OlQuPmnaJOMoDHQBA==}
    dependencies:
      queue-microtask: 1.2.3
    dev: true

  /safe-buffer/5.1.2:
    resolution: {integrity: sha512-Gd2UZBJDkXlY7GbJxfsE8/nvKkUEU1G38c1siN6QP6a9PT9MmHB8GnpscSmMJSoF8LOIrt8ud/wPtojys4G6+g==}

  /safe-regex-test/1.0.0:
    resolution: {integrity: sha512-JBUUzyOgEwXQY1NuPtvcj/qcBDbDmEvWufhlnXZIm75DEHp+afM1r1ujJpJsV/gSM4t59tpDyPi1sd6ZaPFfsA==}
    dependencies:
      call-bind: 1.0.2
      get-intrinsic: 1.1.3
      is-regex: 1.1.4
    dev: true

  /scheduler/0.23.0:
    resolution: {integrity: sha512-CtuThmgHNg7zIZWAXi3AsyIzA3n4xx7aNyjwC2VJldO2LMVDhFK+63xGqq6CsJH4rTAt6/M+N4GhZiDYPx9eUw==}
    dependencies:
      loose-envify: 1.4.0
    dev: false

  /semver/6.3.0:
    resolution: {integrity: sha512-b39TBaTSfV6yBrapU89p5fKekE2m/NwnDocOVruQFS1/veMgdzuPcnOM34M6CwxW8jH/lxEa5rBoDeUwu5HHTw==}
    hasBin: true

  /semver/7.3.7:
    resolution: {integrity: sha512-QlYTucUYOews+WeEujDoEGziz4K6c47V/Bd+LjSSYcA94p+DmINdf7ncaUinThfvZyu13lN9OY1XDxt8C0Tw0g==}
    engines: {node: '>=10'}
    hasBin: true
    dependencies:
      lru-cache: 6.0.0
    dev: true

  /shebang-command/2.0.0:
    resolution: {integrity: sha512-kHxr2zZpYtdmrN1qDjrrX/Z1rR1kG8Dx+gkpK1G4eXmvXswmcE1hTWBWYUzlraYw1/yZp6YuDY77YtvbN0dmDA==}
    engines: {node: '>=8'}
    dependencies:
      shebang-regex: 3.0.0
    dev: true

  /shebang-regex/3.0.0:
    resolution: {integrity: sha512-7++dFhtcx3353uBaq8DDR4NuxBetBzC7ZQOhmTQInHEd6bSrXdiEyzCvG07Z44UYdLShWUyXt5M/yhz8ekcb1A==}
    engines: {node: '>=8'}
    dev: true

  /should-equal/2.0.0:
    resolution: {integrity: sha512-ZP36TMrK9euEuWQYBig9W55WPC7uo37qzAEmbjHz4gfyuXrEUgF8cUvQVO+w+d3OMfPvSRQJ22lSm8MQJ43LTA==}
    dependencies:
      should-type: 1.4.0
    dev: true

  /should-format/3.0.3:
    resolution: {integrity: sha512-hZ58adtulAk0gKtua7QxevgUaXTTXxIi8t41L3zo9AHvjXO1/7sdLECuHeIN2SRtYXpNkmhoUP2pdeWgricQ+Q==}
    dependencies:
      should-type: 1.4.0
      should-type-adaptors: 1.1.0
    dev: true

  /should-type-adaptors/1.1.0:
    resolution: {integrity: sha512-JA4hdoLnN+kebEp2Vs8eBe9g7uy0zbRo+RMcU0EsNy+R+k049Ki+N5tT5Jagst2g7EAja+euFuoXFCa8vIklfA==}
    dependencies:
      should-type: 1.4.0
      should-util: 1.0.1
    dev: true

  /should-type/1.4.0:
    resolution: {integrity: sha512-MdAsTu3n25yDbIe1NeN69G4n6mUnJGtSJHygX3+oN0ZbO3DTiATnf7XnYJdGT42JCXurTb1JI0qOBR65shvhPQ==}
    dev: true

  /should-util/1.0.1:
    resolution: {integrity: sha512-oXF8tfxx5cDk8r2kYqlkUJzZpDBqVY/II2WhvU0n9Y3XYvAYRmeaf1PvvIvTgPnv4KJ+ES5M0PyDq5Jp+Ygy2g==}
    dev: true

  /should/13.2.3:
    resolution: {integrity: sha512-ggLesLtu2xp+ZxI+ysJTmNjh2U0TsC+rQ/pfED9bUZZ4DKefP27D+7YJVVTvKsmjLpIi9jAa7itwDGkDDmt1GQ==}
    dependencies:
      should-equal: 2.0.0
      should-format: 3.0.3
      should-type: 1.4.0
      should-type-adaptors: 1.1.0
      should-util: 1.0.1
    dev: true

  /side-channel/1.0.4:
    resolution: {integrity: sha512-q5XPytqFEIKHkGdiMIrY10mvLRvnQh42/+GoBlFW3b2LXLE2xxJpZFdm94we0BaoV3RwJyGqg5wS7epxTv0Zvw==}
    dependencies:
      call-bind: 1.0.2
      get-intrinsic: 1.1.3
      object-inspect: 1.12.2
    dev: true

  /size-sensor/1.0.1:
    resolution: {integrity: sha512-QTy7MnuugCFXIedXRpUSk9gUnyNiaxIdxGfUjr8xxXOqIB3QvBUYP9+b51oCg2C4dnhaeNk/h57TxjbvoJrJUA==}
    dev: false

  /slash/3.0.0:
    resolution: {integrity: sha512-g9Q1haeby36OSStwb4ntCGGGaKsaVSjQ68fBxoQcutl5fS1vuY18H3wSt3jFyFtrkx+Kz0V1G85A4MyAdDMi2Q==}
    engines: {node: '>=8'}

  /source-map-js/1.0.2:
    resolution: {integrity: sha512-R0XvVJ9WusLiqTCEiGCmICCMplcCkIwwR11mOSD9CR5u+IXYdiseeEuXCVAjS54zqwkLcPNnmU4OeJ6tUrWhDw==}
    engines: {node: '>=0.10.0'}

  /source-map/0.5.7:
    resolution: {integrity: sha512-LbrmJOMUSdEVxIKvdcJzQC+nQhe8FUZQTXQy6+I75skNgn3OoQ0DZA8YnFa7gp8tqtL3KPf1kmo0R5DoApeSGQ==}
    engines: {node: '>=0.10.0'}

  /sourcemap-codec/1.4.8:
    resolution: {integrity: sha512-9NykojV5Uih4lgo5So5dtw+f0JgJX30KCNI8gwhz2J9A15wD0Ml6tjHKwf6fTSa6fAdVBdZeNOs9eJ71qCk8vA==}
    dev: true

  /string-width/4.2.3:
    resolution: {integrity: sha512-wKyQRQpjJ0sIp62ErSZdGsjMJWsap5oRNihHhu6G7JVO/9jIB6UyevL+tXuOqrng8j/cxKTWyWUwvSTriiZz/g==}
    engines: {node: '>=8'}
    dependencies:
      emoji-regex: 8.0.0
      is-fullwidth-code-point: 3.0.0
      strip-ansi: 6.0.1
    dev: true

  /string.prototype.trimend/1.0.5:
    resolution: {integrity: sha512-I7RGvmjV4pJ7O3kdf+LXFpVfdNOxtCW/2C8f6jNiW4+PQchwxkCDzlk1/7p+Wl4bqFIZeF47qAHXLuHHWKAxog==}
    dependencies:
      call-bind: 1.0.2
      define-properties: 1.1.4
      es-abstract: 1.20.3
    dev: true

  /string.prototype.trimstart/1.0.5:
    resolution: {integrity: sha512-THx16TJCGlsN0o6dl2o6ncWUsdgnLRSA23rRE5pyGBw/mLr3Ej/R2LaqCtgP8VNMGZsvMWnf9ooZPyY2bHvUFg==}
    dependencies:
      call-bind: 1.0.2
      define-properties: 1.1.4
      es-abstract: 1.20.3
    dev: true

  /strip-ansi/6.0.1:
    resolution: {integrity: sha512-Y38VPSHcqkFrCpFnQ9vuSXmquuv5oXOKpGeT6aGrr3o3Gc9AlVa6JBfUSOCnbxGGZF+/0ooI7KrPuUSztUdU5A==}
    engines: {node: '>=8'}
    dependencies:
      ansi-regex: 5.0.1
    dev: true

  /strip-bom/3.0.0:
    resolution: {integrity: sha512-vavAMRXOgBVNF6nyEEmL3DBK19iRpDcoIwW+swQ+CbGiu7lju6t+JklA1MHweoWtadgt4ISVUsXLyDq34ddcwA==}
    engines: {node: '>=4'}
    dev: false

  /strip-json-comments/3.1.1:
    resolution: {integrity: sha512-6fPc+R4ihwqP6N/aIv2f1gMH8lOVtWQHoqC4yK6oSDVVocumAsfCqjkXnqiYMhmMwS/mEHLp7Vehlt3ql6lEig==}
    engines: {node: '>=8'}
    dev: true

  /stylis/4.0.13:
    resolution: {integrity: sha512-xGPXiFVl4YED9Jh7Euv2V220mriG9u4B2TA6Ybjc1catrstKD2PpIdU3U0RKpkVBC2EhmL/F0sPCr9vrFTNRag==}
    dev: false

  /supports-color/5.5.0:
    resolution: {integrity: sha512-QjVjwdXIt408MIiAqCX4oUKsgU2EqAGzs2Ppkm4aQYbjm+ZEWEcW4SfFNTr4uMNZma0ey4f5lgLrkB0aX0QMow==}
    engines: {node: '>=4'}
    dependencies:
      has-flag: 3.0.0

  /supports-color/7.2.0:
    resolution: {integrity: sha512-qpCAvRl9stuOHveKsn7HncJRvv501qIacKzQlO/+Lwxc9+0q2wLyv4Dfvt80/DPn2pqOBsJdDiogXGR9+OvwRw==}
    engines: {node: '>=8'}
    dependencies:
      has-flag: 4.0.0
    dev: true

  /supports-preserve-symlinks-flag/1.0.0:
    resolution: {integrity: sha512-ot0WnXS9fgdkgIcePe6RHNk1WA8+muPa6cSjeR3V8K27q9BB1rTE3R1p7Hv0z1ZyAc8s6Vvv8DIyWf681MAt0w==}
    engines: {node: '>= 0.4'}

  /swagger-schema-official/2.0.0-bab6bed:
    resolution: {integrity: sha512-rCC0NWGKr/IJhtRuPq/t37qvZHI/mH4I4sxflVM+qgVe5Z2uOCivzWaVbuioJaB61kvm5UvB7b49E+oBY0M8jA==}
    dev: true

  /swagger-typescript-api/10.0.1:
    resolution: {integrity: sha512-RXi8Vjslzi7PNttHVy0ww2TyX4eB3bYUyLmFLIJTdMSeSBgiDSDwotk/WS87mtK+20hQQxIqaZ1RZnYr7x9zQw==}
    hasBin: true
    dependencies:
      '@types/swagger-schema-official': 2.0.22
      axios: 0.27.2
      commander: 9.4.1
      cosmiconfig: 7.0.1
      eta: 1.12.3
      js-yaml: 4.1.0
      lodash: 4.17.21
      make-dir: 3.1.0
      nanoid: 3.3.4
      node-emoji: 1.11.0
      prettier: 2.7.1
      swagger-schema-official: 2.0.0-bab6bed
      swagger2openapi: 7.0.8
      typescript: 4.8.4
    transitivePeerDependencies:
      - debug
      - encoding
    dev: true

  /swagger2openapi/7.0.8:
    resolution: {integrity: sha512-upi/0ZGkYgEcLeGieoz8gT74oWHA0E7JivX7aN9mAf+Tc7BQoRBvnIGHoPDw+f9TXTW4s6kGYCZJtauP6OYp7g==}
    hasBin: true
    dependencies:
      call-me-maybe: 1.0.1
      node-fetch: 2.6.7
      node-fetch-h2: 2.3.0
      node-readfiles: 0.2.0
      oas-kit-common: 1.0.8
      oas-resolver: 2.5.6
      oas-schema-walker: 1.1.5
      oas-validator: 5.0.8
      reftools: 1.1.9
      yaml: 1.10.2
      yargs: 17.6.0
    transitivePeerDependencies:
      - encoding
    dev: true

  /swr/1.3.0_react@18.2.0:
    resolution: {integrity: sha512-dkghQrOl2ORX9HYrMDtPa7LTVHJjCTeZoB1dqTbnnEDlSvN8JEKpYIYurDfvbQFUUS8Cg8PceFVZNkW0KNNYPw==}
    peerDependencies:
      react: ^16.11.0 || ^17.0.0 || ^18.0.0
    dependencies:
      react: 18.2.0
    dev: false

  /text-table/0.2.0:
    resolution: {integrity: sha512-N+8UisAXDGk8PFXP4HAzVR9nbfmVJ3zYLAWiTIoqC5v5isinhr+r5uaO8+7r3BMfuNIufIsA7RdpVgacC2cSpw==}
    dev: true

  /to-fast-properties/2.0.0:
    resolution: {integrity: sha512-/OaKK0xYrs3DmxRYqL/yDc+FxFUVYhDlXMhRmv3z915w2HF1tnN1omB354j8VUGO/hbRzyD6Y3sA7v7GS/ceog==}
    engines: {node: '>=4'}

  /to-regex-range/5.0.1:
    resolution: {integrity: sha512-65P7iz6X5yEr1cwcgvQxbbIw7Uk3gOy5dIdtZ4rDveLqhrdJP+Li/Hx6tyK0NEb+2GCyneCMJiGqrADCSNk8sQ==}
    engines: {node: '>=8.0'}
    dependencies:
      is-number: 7.0.0
    dev: true

  /tough-cookie/4.1.2:
    resolution: {integrity: sha512-G9fqXWoYFZgTc2z8Q5zaHy/vJMjm+WV0AkAeHxVCQiEB1b+dGvWzFW6QV07cY5jQ5gRkeid2qIkzkxUnmoQZUQ==}
    engines: {node: '>=6'}
    dependencies:
      psl: 1.9.0
      punycode: 2.1.1
      universalify: 0.2.0
      url-parse: 1.5.10
    dev: false

  /tr46/0.0.3:
    resolution: {integrity: sha512-N3WMsuqV66lT30CrXNbEjx4GEwlow3v6rr4mCcv6prnfwhS01rkgyFdjPNBYd9br7LpXV1+Emh01fHnq2Gdgrw==}

  /tsconfig-paths/4.1.0:
    resolution: {integrity: sha512-AHx4Euop/dXFC+Vx589alFba8QItjF+8hf8LtmuiCwHyI4rHXQtOOENaM8kvYf5fR0dRChy3wzWIZ9WbB7FWow==}
    engines: {node: '>=6'}
    dependencies:
      json5: 2.2.1
      minimist: 1.2.6
      strip-bom: 3.0.0
    dev: false

  /tslib/1.14.1:
    resolution: {integrity: sha512-Xni35NKzjgMrwevysHTCArtLDpPvye8zV/0E4EyYn43P7/7qvQwPh9BGkHewbMulVntbigmcT7rdX3BNo9wRJg==}

  /tslib/2.3.0:
    resolution: {integrity: sha512-N82ooyxVNm6h1riLCoyS9e3fuJ3AMG2zIZs2Gd1ATcSFjSA23Q0fzjjZeh0jbJvWVDZ0cJT8yaNNaaXHzueNjg==}
    dev: false

  /tslib/2.4.0:
    resolution: {integrity: sha512-d6xOpEDfsi2CZVlPQzGeux8XMwLT9hssAsaPYExaQMuYskwb+x1x7J371tWlbBdWHroy99KnVB6qIkUbs5X3UQ==}

  /tsutils/3.21.0_typescript@4.8.4:
    resolution: {integrity: sha512-mHKK3iUXL+3UF6xL5k0PEhKRUBKPBCv/+RkEOpjRWxxx27KKRBmmA60A9pgOUvMi8GKhRMPEmjBRPzs2W7O1OA==}
    engines: {node: '>= 6'}
    peerDependencies:
      typescript: '>=2.8.0 || >= 3.2.0-dev || >= 3.3.0-dev || >= 3.4.0-dev || >= 3.5.0-dev || >= 3.6.0-dev || >= 3.6.0-beta || >= 3.7.0-dev || >= 3.7.0-beta'
    dependencies:
      tslib: 1.14.1
      typescript: 4.8.4
    dev: true

  /type-check/0.4.0:
    resolution: {integrity: sha512-XleUoc9uwGXqjWwXaUTZAmzMcFZ5858QA2vvx1Ur5xIcixXIP+8LnFDgRplU30us6teqdlskFfu+ae4K79Ooew==}
    engines: {node: '>= 0.8.0'}
    dependencies:
      prelude-ls: 1.2.1
    dev: true

  /type-fest/0.20.2:
    resolution: {integrity: sha512-Ne+eE4r0/iWnpAxD852z3A+N0Bt5RN//NjJwRd2VFHEmrywxf5vsZlh4R6lixl6B+wz/8d+maTSAkN1FIkI3LQ==}
    engines: {node: '>=10'}
    dev: true

  /typescript/4.8.4:
    resolution: {integrity: sha512-QCh+85mCy+h0IGff8r5XWzOVSbBO+KfeYrMQh7NJ58QujwcE22u+NUSmUxqF+un70P9GXKxa2HCNiTTMJknyjQ==}
    engines: {node: '>=4.2.0'}
    hasBin: true
    dev: true

  /unbox-primitive/1.0.2:
    resolution: {integrity: sha512-61pPlCD9h51VoreyJ0BReideM3MDKMKnh6+V9L08331ipq6Q8OFXZYiqP6n/tbHx4s5I9uRhcye6BrbkizkBDw==}
    dependencies:
      call-bind: 1.0.2
      has-bigints: 1.0.2
      has-symbols: 1.0.3
      which-boxed-primitive: 1.0.2
    dev: true

  /universalify/0.2.0:
    resolution: {integrity: sha512-CJ1QgKmNg3CwvAv/kOFmtnEN05f0D/cn9QntgNOQlQF9dgvVTHj3t+8JPdjqawCHk7V/KA+fbUqzZ9XWhcqPUg==}
    engines: {node: '>= 4.0.0'}
    dev: false

  /update-browserslist-db/1.0.9_browserslist@4.21.4:
    resolution: {integrity: sha512-/xsqn21EGVdXI3EXSum1Yckj3ZVZugqyOZQ/CxYPBD/R+ko9NSUScf8tFF4dOKY+2pvSSJA/S+5B8s4Zr4kyvg==}
    hasBin: true
    peerDependencies:
      browserslist: '>= 4.21.0'
    dependencies:
      browserslist: 4.21.4
      escalade: 3.1.1
      picocolors: 1.0.0

  /uri-js/4.4.1:
    resolution: {integrity: sha512-7rKUyy33Q1yc98pQ1DAmLtwX109F7TIfWlW1Ydo8Wl1ii1SeHieeh0HHfPeL2fMXK6z0s8ecKs9frCuLJvndBg==}
    dependencies:
      punycode: 2.1.1
    dev: true

  /url-parse/1.5.10:
    resolution: {integrity: sha512-WypcfiRhfeUP9vvF0j6rw0J3hrWrw6iZv3+22h6iRMJ/8z1Tj6XfLP4DsUix5MhMPnXpiHDoKyoZ/bdCkwBCiQ==}
    dependencies:
      querystringify: 2.2.0
      requires-port: 1.0.0
    dev: false

  /use-composed-ref/1.3.0_react@18.2.0:
    resolution: {integrity: sha512-GLMG0Jc/jiKov/3Ulid1wbv3r54K9HlMW29IWcDFPEqFkSO2nS0MuefWgMJpeHQ9YJeXDL3ZUF+P3jdXlZX/cQ==}
    peerDependencies:
      react: ^16.8.0 || ^17.0.0 || ^18.0.0
    dependencies:
      react: 18.2.0
    dev: false

  /use-isomorphic-layout-effect/1.1.2_iapumuv4e6jcjznwuxpf4tt22e:
    resolution: {integrity: sha512-49L8yCO3iGT/ZF9QttjwLF/ZD9Iwto5LnH5LmEdk/6cFmXddqi2ulF0edxTwjj+7mqvpVVGQWvbXZdn32wRSHA==}
    peerDependencies:
      '@types/react': '*'
      react: ^16.8.0 || ^17.0.0 || ^18.0.0
    peerDependenciesMeta:
      '@types/react':
        optional: true
    dependencies:
      '@types/react': 18.0.21
      react: 18.2.0
    dev: false

  /use-latest/1.2.1_iapumuv4e6jcjznwuxpf4tt22e:
    resolution: {integrity: sha512-xA+AVm/Wlg3e2P/JiItTziwS7FK92LWrDB0p+hgXloIMuVCeJJ8v6f0eeHyPZaJrM+usM1FkFfbNCrJGs8A/zw==}
    peerDependencies:
      '@types/react': '*'
      react: ^16.8.0 || ^17.0.0 || ^18.0.0
    peerDependenciesMeta:
      '@types/react':
        optional: true
    dependencies:
      '@types/react': 18.0.21
      react: 18.2.0
      use-isomorphic-layout-effect: 1.1.2_iapumuv4e6jcjznwuxpf4tt22e
    dev: false

  /vite-plugin-pages/0.26.0_vite@3.1.4:
    resolution: {integrity: sha512-yJZvwHEt7puYIf19S89IvkDsWPjWleSied4H8hmdW6i8buCA93z1UAU1ipW1d8fNKrC4FzXsUHHbPm6+kl1p9w==}
    peerDependencies:
      '@vue/compiler-sfc': ^2.7.0 || ^3.0.0
      vite: ^2.0.0 || ^3.0.0-0
    peerDependenciesMeta:
      '@vue/compiler-sfc':
        optional: true
    dependencies:
      '@types/debug': 4.1.7
      debug: 4.3.4
      deep-equal: 2.0.5
      extract-comments: 1.1.0
      fast-glob: 3.2.12
      json5: 2.2.1
      local-pkg: 0.4.2
      picocolors: 1.0.0
      vite: 3.1.4
      yaml: 2.1.2
    transitivePeerDependencies:
      - supports-color
    dev: true

  /vite-plugin-prismjs/0.0.8_prismjs@1.29.0:
    resolution: {integrity: sha512-mBPPMS/hwVUArdqCtp/oajZT7iq1qwJDDCciNZ3R5+Q5tQUuUHXtDKuZHYnklPLElNbENf2FyuOtC4FrgxQRAA==}
    engines: {node: '>=12.0.0'}
    dependencies:
      '@babel/core': 7.19.3
      babel-plugin-prismjs: 2.1.0_prismjs@1.29.0
    transitivePeerDependencies:
      - prismjs
      - supports-color
    dev: true

  /vite-plugin-webfont-dl/3.1.1_vite@3.1.4:
    resolution: {integrity: sha512-TR7EQ0IRL0yauWs328qUG+w4PPhdmAGQFyH/8ODDI0xseHEcHAt1Bd5H8Y9MAqjhOiPz8odjxt24lUizIVCNAw==}
    peerDependencies:
      vite: ^2 || ^3
    dependencies:
      axios: 0.25.0
      vite: 3.1.4
    transitivePeerDependencies:
      - debug
    dev: true

  /vite-tsconfig-paths/3.5.1_vite@3.1.4:
    resolution: {integrity: sha512-t7cPvDMDxOCUxxNLqngXiX+L6jPYBr+eMgkeVadknxBb89d2s1aejz+wFEep010VfXjGVAUWGEFPe1fkRYTFvg==}
    peerDependencies:
      vite: '>2.0.0-0'
    dependencies:
      debug: 4.3.4
      globrex: 0.1.2
      recrawl-sync: 2.2.2
      tsconfig-paths: 4.1.0
      vite: 3.1.4
    transitivePeerDependencies:
      - supports-color
    dev: false

  /vite/3.1.4:
    resolution: {integrity: sha512-JoQI08aBjY9lycL7jcEq4p9o1xUjq5aRvdH4KWaXtkSx7e7RpAh9D3IjzDWRD4Fg44LS3oDAIOG/Kq1L+82psA==}
    engines: {node: ^14.18.0 || >=16.0.0}
    hasBin: true
    peerDependencies:
      less: '*'
      sass: '*'
      stylus: '*'
      terser: ^5.4.0
    peerDependenciesMeta:
      less:
        optional: true
      sass:
        optional: true
      stylus:
        optional: true
      terser:
        optional: true
    dependencies:
      esbuild: 0.15.10
      postcss: 8.4.17
      resolve: 1.22.1
      rollup: 2.78.1
    optionalDependencies:
      fsevents: 2.3.2

  /webidl-conversions/3.0.1:
    resolution: {integrity: sha512-2JAn3z8AR6rjK8Sm8orRC0h/bcl/DqL7tRPdGZ4I1CjdF+EaMLmYxBHyXuKL849eucPFhvBoxMsflfOb8kxaeQ==}

  /whatwg-url/5.0.0:
    resolution: {integrity: sha512-saE57nupxk6v3HY35+jzBwYa0rKSy0XR8JSxZPwgLr7ys0IBzhGviA1/TUGJLmSVqs8pb9AnvICXEuOHLprYTw==}
    dependencies:
      tr46: 0.0.3
      webidl-conversions: 3.0.1

  /which-boxed-primitive/1.0.2:
    resolution: {integrity: sha512-bwZdv0AKLpplFY2KZRX6TvyuN7ojjr7lwkg6ml0roIy9YeuSr7JS372qlNW18UQYzgYK9ziGcerWqZOmEn9VNg==}
    dependencies:
      is-bigint: 1.0.4
      is-boolean-object: 1.1.2
      is-number-object: 1.0.7
      is-string: 1.0.7
      is-symbol: 1.0.4
    dev: true

  /which-collection/1.0.1:
    resolution: {integrity: sha512-W8xeTUwaln8i3K/cY1nGXzdnVZlidBcagyNFtBdD5kxnb4TvGKR7FfSIS3mYpwWS1QUCutfKz8IY8RjftB0+1A==}
    dependencies:
      is-map: 2.0.2
      is-set: 2.0.2
      is-weakmap: 2.0.1
      is-weakset: 2.0.2
    dev: true

  /which-typed-array/1.1.8:
    resolution: {integrity: sha512-Jn4e5PItbcAHyLoRDwvPj1ypu27DJbtdYXUa5zsinrUx77Uvfb0cXwwnGMTn7cjUfhhqgVQnVJCwF+7cgU7tpw==}
    engines: {node: '>= 0.4'}
    dependencies:
      available-typed-arrays: 1.0.5
      call-bind: 1.0.2
      es-abstract: 1.20.3
      for-each: 0.3.3
      has-tostringtag: 1.0.0
      is-typed-array: 1.1.9
    dev: true

  /which/2.0.2:
    resolution: {integrity: sha512-BLI3Tl1TW3Pvl70l3yq3Y64i+awpwXqsGBYWkkqMtnbXgrMD+yj7rhW0kuEDxzJaYXGjEW5ogapKNMEKNMjibA==}
    engines: {node: '>= 8'}
    hasBin: true
    dependencies:
      isexe: 2.0.0
    dev: true

  /word-wrap/1.2.3:
    resolution: {integrity: sha512-Hz/mrNwitNRh/HUAtM/VT/5VH+ygD6DV7mYKZAtHOrbs8U7lvPS6xf7EJKMF0uW1KJCl0H701g3ZGus+muE5vQ==}
    engines: {node: '>=0.10.0'}
    dev: true

  /wrap-ansi/7.0.0:
    resolution: {integrity: sha512-YVGIj2kamLSTxw6NsZjoBxfSwsn0ycdesmc4p+Q21c5zPuZ1pl+NfxVdxPtdHvmNVOQ6XSYG4AUtyt/Fi7D16Q==}
    engines: {node: '>=10'}
    dependencies:
      ansi-styles: 4.3.0
      string-width: 4.2.3
      strip-ansi: 6.0.1
    dev: true

  /wrappy/1.0.2:
    resolution: {integrity: sha512-l4Sp/DRseor9wL6EvV2+TuQn63dMkPjZ/sp9XkghTEbV9KlPS1xUsZ3u7/IQO4wxtcFB4bgpQPRcR3QCvezPcQ==}
    dev: true

  /ws/7.5.9:
    resolution: {integrity: sha512-F+P9Jil7UiSKSkppIiD94dN07AwvFixvLIj1Og1Rl9GGMuNipJnV9JzjD6XuqmAeiswGvUmNLjr5cFuXwNS77Q==}
    engines: {node: '>=8.3.0'}
    peerDependencies:
      bufferutil: ^4.0.1
      utf-8-validate: ^5.0.2
    peerDependenciesMeta:
      bufferutil:
        optional: true
      utf-8-validate:
        optional: true
    dev: false

  /y18n/5.0.8:
    resolution: {integrity: sha512-0pfFzegeDWJHJIAmTLRP2DwHjdF5s7jo9tuztdQxAhINCdvS+3nGINqPd00AphqJR/0LhANUS6/+7SCb98YOfA==}
    engines: {node: '>=10'}
    dev: true

  /yallist/4.0.0:
    resolution: {integrity: sha512-3wdGidZyq5PB084XLES5TpOSRA3wjXAlIWMhum2kRcv/41Sn2emQ0dycQW4uZXLejwKvg6EsvbdlVL+FYEct7A==}
    dev: true

  /yaml/1.10.2:
    resolution: {integrity: sha512-r3vXyErRCYJ7wg28yvBY5VSoAF8ZvlcW9/BwUzEtUsjvX/DKs24dIkuwjtuprwJJHsbyUbLApepYTR1BN4uHrg==}
    engines: {node: '>= 6'}

  /yaml/2.1.2:
    resolution: {integrity: sha512-VSdf2/K3FqAetooKQv45Hcu6sA00aDgWZeGcG6V9IYJnVLTnb6988Tie79K5nx2vK7cEpf+yW8Oy+7iPAbdiHA==}
    engines: {node: '>= 14'}
    dev: true

  /yargs-parser/21.1.1:
    resolution: {integrity: sha512-tVpsJW7DdjecAiFpbIB1e3qxIQsE6NoPc5/eTdrbbIC4h0LVsWhnoa3g+m2HclBIujHzsxZ4VJVA+GUuc2/LBw==}
    engines: {node: '>=12'}
    dev: true

  /yargs/17.6.0:
    resolution: {integrity: sha512-8H/wTDqlSwoSnScvV2N/JHfLWOKuh5MVla9hqLjK3nsfyy6Y4kDSYSvkU5YCUEPOSnRXfIyx3Sq+B/IWudTo4g==}
    engines: {node: '>=12'}
    dependencies:
      cliui: 8.0.1
      escalade: 3.1.1
      get-caller-file: 2.0.5
      require-directory: 2.1.1
      string-width: 4.2.3
      y18n: 5.0.8
      yargs-parser: 21.1.1
    dev: true

  /yocto-queue/0.1.0:
    resolution: {integrity: sha512-rVksvsnNCdJ/ohGc6xgPwyN8eheCxsiLM8mxuE/t/mOVqJewPuO1miLpTHQiRgTKCLexL4MeAFVagts7HmNZ2Q==}
    engines: {node: '>=10'}
    dev: true

  /zrender/5.4.0:
    resolution: {integrity: sha512-rOS09Z2HSVGFs2dn/TuYk5BlCaZcVe8UDLLjj1ySYF828LATKKdxuakSZMvrDz54yiKPDYVfjdKqcX8Jky3BIA==}
    dependencies:
      tslib: 2.3.0
    dev: false<|MERGE_RESOLUTION|>--- conflicted
+++ resolved
@@ -4,16 +4,6 @@
   '@babel/core': ^7.19.3
   '@babel/eslint-parser': ^7.19.1
   '@emotion/react': ^11.10.4
-<<<<<<< HEAD
-  '@mantine/carousel': ^5.5.1
-  '@mantine/core': ^5.5.1
-  '@mantine/dates': ^5.5.1
-  '@mantine/dropzone': ^5.5.1
-  '@mantine/form': ^5.5.1
-  '@mantine/hooks': ^5.5.1
-  '@mantine/modals': ^5.5.1
-  '@mantine/notifications': ^5.5.1
-=======
   '@mantine/carousel': ^5.5.2
   '@mantine/core': ^5.5.2
   '@mantine/dates': ^5.5.2
@@ -22,7 +12,6 @@
   '@mantine/hooks': ^5.5.2
   '@mantine/modals': ^5.5.2
   '@mantine/notifications': ^5.5.2
->>>>>>> 2aa2071c
   '@mdi/js': ^7.0.96
   '@mdi/react': ^1.6.1
   '@microsoft/signalr': ^6.0.9
@@ -30,11 +19,7 @@
   '@trivago/prettier-plugin-sort-imports': ^3.3.0
   '@types/katex': ^0.14.0
   '@types/marked': ^4.0.7
-<<<<<<< HEAD
-  '@types/node': 18.8.0
-=======
   '@types/node': 18.8.2
->>>>>>> 2aa2071c
   '@types/prismjs': ^1.26.0
   '@types/react': ^18.0.21
   '@types/react-dom': ^18.0.6
@@ -74,16 +59,6 @@
 dependencies:
   '@babel/core': 7.19.3
   '@emotion/react': 11.10.4_bjroym7kxlcs2vvwnej4p3gzwu
-<<<<<<< HEAD
-  '@mantine/carousel': 5.5.1_kflqg7dbjap77xdm34k2o26jsi
-  '@mantine/core': 5.5.1_wufspkdouwepmj2hmrxex4gqcm
-  '@mantine/dates': 5.5.1_63woecgmermt6ex7gcvhnz5wh4
-  '@mantine/dropzone': 5.5.1_k777r7ttxfihgwqeyte3jw4t4q
-  '@mantine/form': 5.5.1_react@18.2.0
-  '@mantine/hooks': 5.5.1_react@18.2.0
-  '@mantine/modals': 5.5.1_k777r7ttxfihgwqeyte3jw4t4q
-  '@mantine/notifications': 5.5.1_k777r7ttxfihgwqeyte3jw4t4q
-=======
   '@mantine/carousel': 5.5.2_62pmusrpjaincep2ua5iswzr7u
   '@mantine/core': 5.5.2_e7dzssbirmn32jcbaehdzznl4e
   '@mantine/dates': 5.5.2_53wmkszunhcpkddkqvnx2fh73a
@@ -92,7 +67,6 @@
   '@mantine/hooks': 5.5.2_react@18.2.0
   '@mantine/modals': 5.5.2_33jlhw43uacfkadfdzkh4dxgem
   '@mantine/notifications': 5.5.2_33jlhw43uacfkadfdzkh4dxgem
->>>>>>> 2aa2071c
   '@mdi/js': 7.0.96
   '@mdi/react': 1.6.1
   '@microsoft/signalr': 6.0.9
@@ -118,21 +92,12 @@
   '@trivago/prettier-plugin-sort-imports': 3.3.0_prettier@2.7.1
   '@types/katex': 0.14.0
   '@types/marked': 4.0.7
-<<<<<<< HEAD
-  '@types/node': 18.8.0
-  '@types/prismjs': 1.26.0
-  '@types/react': 18.0.21
-  '@types/react-dom': 18.0.6
-  '@typescript-eslint/eslint-plugin': 5.38.1_c7qepppml3d4ahu5cnfwqe6ltq
-  '@typescript-eslint/parser': 5.38.1_ypn2ylkkyfa5i233caldtndbqa
-=======
   '@types/node': 18.8.2
   '@types/prismjs': 1.26.0
   '@types/react': 18.0.21
   '@types/react-dom': 18.0.6
   '@typescript-eslint/eslint-plugin': 5.39.0_xyciw6oqjoiiono4dhv3uhn5my
   '@typescript-eslint/parser': 5.39.0_ypn2ylkkyfa5i233caldtndbqa
->>>>>>> 2aa2071c
   '@vitejs/plugin-react': 2.1.0_vite@3.1.4
   axios: 0.27.2
   babel-plugin-prismjs: 2.1.0_prismjs@1.29.0
@@ -723,19 +688,6 @@
       '@jridgewell/resolve-uri': 3.1.0
       '@jridgewell/sourcemap-codec': 1.4.14
 
-<<<<<<< HEAD
-  /@mantine/carousel/5.5.1_kflqg7dbjap77xdm34k2o26jsi:
-    resolution: {integrity: sha512-pkRssE3M85i6W3lZeJ+LNQcAVjPNdfd6Kwkto21UymaiYY96B/EyVfLhJC2+NE5ho1nDdoN5d+OkORipMdofiQ==}
-    peerDependencies:
-      '@mantine/core': 5.5.1
-      '@mantine/hooks': 5.5.1
-      embla-carousel-react: ^7.0.0
-      react: '>=16.8.0'
-    dependencies:
-      '@mantine/core': 5.5.1_wufspkdouwepmj2hmrxex4gqcm
-      '@mantine/hooks': 5.5.1_react@18.2.0
-      '@mantine/utils': 5.5.1_react@18.2.0
-=======
   /@mantine/carousel/5.5.2_62pmusrpjaincep2ua5iswzr7u:
     resolution: {integrity: sha512-QtabcGvAJBVIor/MNEoELA8B8olGZH0PRh7q0SQmL+8qvw+BVX9tgIwZ5nzceDGFuOVEdE+Be5W7e7eBWnLM9g==}
     peerDependencies:
@@ -747,35 +699,21 @@
       '@mantine/core': 5.5.2_e7dzssbirmn32jcbaehdzznl4e
       '@mantine/hooks': 5.5.2_react@18.2.0
       '@mantine/utils': 5.5.2_react@18.2.0
->>>>>>> 2aa2071c
       embla-carousel-react: 7.0.3_react@18.2.0
       react: 18.2.0
     dev: false
 
-<<<<<<< HEAD
-  /@mantine/core/5.5.1_wufspkdouwepmj2hmrxex4gqcm:
-    resolution: {integrity: sha512-5I1tfNwO+qslcViyi+M1EplWqeKEBsy7gSF6zvDRtkvDhz1+F/SzqXHbZVxKYPbhhpTvq9LbOJZgftK3T73CZA==}
-    peerDependencies:
-      '@mantine/hooks': 5.5.1
-=======
   /@mantine/core/5.5.2_e7dzssbirmn32jcbaehdzznl4e:
     resolution: {integrity: sha512-G5bAzPsKeaRZOkBNqBzBdYhmgfXpCTBy9FcG1IwMU6V9kXBo86Mvz5RB0UDM9Vo6VgTH/O6EiZjx/ntmiTwN4w==}
     peerDependencies:
       '@mantine/hooks': 5.5.2
->>>>>>> 2aa2071c
       react: '>=16.8.0'
       react-dom: '>=16.8.0'
     dependencies:
       '@floating-ui/react-dom-interactions': 0.10.1_rj7ozvcq3uehdlnj3cbwzbi5ce
-<<<<<<< HEAD
-      '@mantine/hooks': 5.5.1_react@18.2.0
-      '@mantine/styles': 5.5.1_7xbt6cqxny5okm7nuwm4cfiesq
-      '@mantine/utils': 5.5.1_react@18.2.0
-=======
       '@mantine/hooks': 5.5.2_react@18.2.0
       '@mantine/styles': 5.5.2_7xbt6cqxny5okm7nuwm4cfiesq
       '@mantine/utils': 5.5.2_react@18.2.0
->>>>>>> 2aa2071c
       '@radix-ui/react-scroll-area': 1.0.0_biqbaboplfbrettd7655fr4n2y
       react: 18.2.0
       react-dom: 18.2.0_react@18.2.0
@@ -785,19 +723,6 @@
       - '@types/react'
     dev: false
 
-<<<<<<< HEAD
-  /@mantine/dates/5.5.1_63woecgmermt6ex7gcvhnz5wh4:
-    resolution: {integrity: sha512-lKARbcTEltpF551Xm34hxNKEkElAnJqdsWBO78fjsbO2PKFWpyoIpaVZqUshDWGNr1TwqpHcZcSB91PtuTnHkw==}
-    peerDependencies:
-      '@mantine/core': 5.5.1
-      '@mantine/hooks': 5.5.1
-      dayjs: '>=1.0.0'
-      react: '>=16.8.0'
-    dependencies:
-      '@mantine/core': 5.5.1_wufspkdouwepmj2hmrxex4gqcm
-      '@mantine/hooks': 5.5.1_react@18.2.0
-      '@mantine/utils': 5.5.1_react@18.2.0
-=======
   /@mantine/dates/5.5.2_53wmkszunhcpkddkqvnx2fh73a:
     resolution: {integrity: sha512-v451LqHqgWWq9BI6QKIdBrrfZqB17rn+aKuz/f4+m9TnG2joD8fbFHQ88E+vuX6KpVu+DdUwrUEiyvHKVsTEWg==}
     peerDependencies:
@@ -809,24 +734,10 @@
       '@mantine/core': 5.5.2_e7dzssbirmn32jcbaehdzznl4e
       '@mantine/hooks': 5.5.2_react@18.2.0
       '@mantine/utils': 5.5.2_react@18.2.0
->>>>>>> 2aa2071c
       dayjs: 1.11.5
       react: 18.2.0
     dev: false
 
-<<<<<<< HEAD
-  /@mantine/dropzone/5.5.1_k777r7ttxfihgwqeyte3jw4t4q:
-    resolution: {integrity: sha512-SyvDlQ8NFBenl5iqY3k0srQcs09qHyLYKbI3VnIZGcZPRyKRXKrAOBEUeeG9yEzpmn59WssRht1xVjyMfQ3b3w==}
-    peerDependencies:
-      '@mantine/core': 5.5.1
-      '@mantine/hooks': 5.5.1
-      react: '>=16.8.0'
-      react-dom: '>=16.8.0'
-    dependencies:
-      '@mantine/core': 5.5.1_wufspkdouwepmj2hmrxex4gqcm
-      '@mantine/hooks': 5.5.1_react@18.2.0
-      '@mantine/utils': 5.5.1_react@18.2.0
-=======
   /@mantine/dropzone/5.5.2_33jlhw43uacfkadfdzkh4dxgem:
     resolution: {integrity: sha512-V6yBZzQAwhP5T4VSiFWGXEy7VE7oHrK0hm8/xhqqa9OokmtrRkkVpU9Lb40oBA+xYSzx6mHymiXZySfMKcYyLw==}
     peerDependencies:
@@ -838,19 +749,13 @@
       '@mantine/core': 5.5.2_e7dzssbirmn32jcbaehdzznl4e
       '@mantine/hooks': 5.5.2_react@18.2.0
       '@mantine/utils': 5.5.2_react@18.2.0
->>>>>>> 2aa2071c
       react: 18.2.0
       react-dom: 18.2.0_react@18.2.0
       react-dropzone: 14.2.2_react@18.2.0
     dev: false
 
-<<<<<<< HEAD
-  /@mantine/form/5.5.1_react@18.2.0:
-    resolution: {integrity: sha512-xkXKdejigBHx2U2zVOTERUW+NzGh7pYjkFu5FozVu7VxOnQw47UOKqE8c02Ti+EbbJ8+qmQOptMsTshQDWJTBw==}
-=======
   /@mantine/form/5.5.2_react@18.2.0:
     resolution: {integrity: sha512-9Fx30oOHrgBBz9qVPB+qHexpQNZTotvnsId+ycVSj/I9dxk5EFIan6b0ZcAlFDbvvejkcexecAonXEadgEUsMw==}
->>>>>>> 2aa2071c
     peerDependencies:
       react: '>=16.8.0'
     dependencies:
@@ -859,32 +764,14 @@
       react: 18.2.0
     dev: false
 
-<<<<<<< HEAD
-  /@mantine/hooks/5.5.1_react@18.2.0:
-    resolution: {integrity: sha512-ftkJqu8Ks/CLScWY8DBxL57oiVvaiOnAAvVvCRIWN4Tj3y2Zr3+29nYP+0vIJFnqTJWDahc8hqa6U/TiWFn/Vw==}
-=======
   /@mantine/hooks/5.5.2_react@18.2.0:
     resolution: {integrity: sha512-2W6OuSelVFyqatibzsMTs+2GPaPYKY3ZXiHv2Y6WST6FMuPHFoo7JED6BHLx0xYXBhUYQGJMDSv/xITUSk2yTA==}
->>>>>>> 2aa2071c
     peerDependencies:
       react: '>=16.8.0'
     dependencies:
       react: 18.2.0
     dev: false
 
-<<<<<<< HEAD
-  /@mantine/modals/5.5.1_k777r7ttxfihgwqeyte3jw4t4q:
-    resolution: {integrity: sha512-MN7o9Pp2NVmXCf6m41l5uVq2mVWUzcjedn5/MBMWCxSPngvlaojWUzP1TkKl14eNBGlfbPU9jELSUdaMEPBgQA==}
-    peerDependencies:
-      '@mantine/core': 5.5.1
-      '@mantine/hooks': 5.5.1
-      react: '>=16.8.0'
-      react-dom: '>=16.8.0'
-    dependencies:
-      '@mantine/core': 5.5.1_wufspkdouwepmj2hmrxex4gqcm
-      '@mantine/hooks': 5.5.1_react@18.2.0
-      '@mantine/utils': 5.5.1_react@18.2.0
-=======
   /@mantine/modals/5.5.2_33jlhw43uacfkadfdzkh4dxgem:
     resolution: {integrity: sha512-9sEur00VnBTJ5ozkGAflVU/zJFBj9z1BQkLyACSNryosbQO+Gf3IymdaxWXe6etfK1xHVjxhbyrz4+YiTbC4gA==}
     peerDependencies:
@@ -896,24 +783,10 @@
       '@mantine/core': 5.5.2_e7dzssbirmn32jcbaehdzznl4e
       '@mantine/hooks': 5.5.2_react@18.2.0
       '@mantine/utils': 5.5.2_react@18.2.0
->>>>>>> 2aa2071c
       react: 18.2.0
       react-dom: 18.2.0_react@18.2.0
     dev: false
 
-<<<<<<< HEAD
-  /@mantine/notifications/5.5.1_k777r7ttxfihgwqeyte3jw4t4q:
-    resolution: {integrity: sha512-GJ5IEH/qtWp80PehkD0LTNHDQYmTB/jeL+A9nMUDeL9rjOn8vZW2AgPcTxnPRA8TctU5d9An2zH4b9vwmEBZAQ==}
-    peerDependencies:
-      '@mantine/core': 5.5.1
-      '@mantine/hooks': 5.5.1
-      react: '>=16.8.0'
-      react-dom: '>=16.8.0'
-    dependencies:
-      '@mantine/core': 5.5.1_wufspkdouwepmj2hmrxex4gqcm
-      '@mantine/hooks': 5.5.1_react@18.2.0
-      '@mantine/utils': 5.5.1_react@18.2.0
-=======
   /@mantine/notifications/5.5.2_33jlhw43uacfkadfdzkh4dxgem:
     resolution: {integrity: sha512-g/ycHsfp97MX7FXiiWtdX0Dzm8Gp6qH3m3oMD9kWv+SjhDsBRHq+2iNQLHc8JV5lhTG8J5jAjMc6It6vrg1vLw==}
     peerDependencies:
@@ -925,19 +798,13 @@
       '@mantine/core': 5.5.2_e7dzssbirmn32jcbaehdzznl4e
       '@mantine/hooks': 5.5.2_react@18.2.0
       '@mantine/utils': 5.5.2_react@18.2.0
->>>>>>> 2aa2071c
       react: 18.2.0
       react-dom: 18.2.0_react@18.2.0
       react-transition-group: 4.4.2_biqbaboplfbrettd7655fr4n2y
     dev: false
 
-<<<<<<< HEAD
-  /@mantine/styles/5.5.1_7xbt6cqxny5okm7nuwm4cfiesq:
-    resolution: {integrity: sha512-RZaQvrz0BorczJFX5+78fKbGXfD3r9N/NSFPQQOkS96oAOyoU1bOKgdIoML/2QMhYJq1REe6z86txl7r4/AUWw==}
-=======
   /@mantine/styles/5.5.2_7xbt6cqxny5okm7nuwm4cfiesq:
     resolution: {integrity: sha512-HUpW2Nznq1cf1qc+zwl6sSR54oUGGHaRw+oePCaHW7C45buXxqGLoSBW0fskb32+J8Av76Ba3+8xV5R3r52wrA==}
->>>>>>> 2aa2071c
     peerDependencies:
       '@emotion/react': '>=11.9.0'
       react: '>=16.8.0'
@@ -950,13 +817,8 @@
       react-dom: 18.2.0_react@18.2.0
     dev: false
 
-<<<<<<< HEAD
-  /@mantine/utils/5.5.1_react@18.2.0:
-    resolution: {integrity: sha512-XO6SJ8I9PvmPxF62W2RxhRfdxqDVO/5AThaO+JFQyCcldRy7gwlRsHolaAolJ9l7IABTtdyvbDu7hNFb8GxPmA==}
-=======
   /@mantine/utils/5.5.2_react@18.2.0:
     resolution: {integrity: sha512-fAU8PLTBNh4feAlcMchRb2q2DD0OVvXfIDFtEHzMgN27WRsT4ch9MkV8P/0TlPUISm/vtjJaJD+VuL0wo8/qug==}
->>>>>>> 2aa2071c
     peerDependencies:
       react: '>=16.8.0'
     dependencies:
@@ -1193,13 +1055,8 @@
     resolution: {integrity: sha512-iiUgKzV9AuaEkZqkOLDIvlQiL6ltuZd9tGcW3gwpnX8JbuiuhFlEGmmFXEXkN50Cvq7Os88IY2v0dkDqXYWVgA==}
     dev: true
 
-<<<<<<< HEAD
-  /@types/node/18.8.0:
-    resolution: {integrity: sha512-u+h43R6U8xXDt2vzUaVP3VwjjLyOJk6uEciZS8OSyziUQGOwmk+l+4drxcsDboHXwyTaqS1INebghmWMRxq3LA==}
-=======
   /@types/node/18.8.2:
     resolution: {integrity: sha512-cRMwIgdDN43GO4xMWAfJAecYn8wV4JbsOGHNfNUIDiuYkUYAR5ec4Rj7IO2SAhFPEfpPtLtUTbbny/TCT7aDwA==}
->>>>>>> 2aa2071c
     dev: true
 
   /@types/parse-json/4.0.0:
@@ -1232,13 +1089,8 @@
     resolution: {integrity: sha512-7yQiX6MWSFSvc/1wW5smJMZTZ4fHOd+hqLr3qr/HONDxHEa2bnYAsOcGBOEqFIjd4yetwMOdEDdeW+udRAQnHA==}
     dev: true
 
-<<<<<<< HEAD
-  /@typescript-eslint/eslint-plugin/5.38.1_c7qepppml3d4ahu5cnfwqe6ltq:
-    resolution: {integrity: sha512-ky7EFzPhqz3XlhS7vPOoMDaQnQMn+9o5ICR9CPr/6bw8HrFkzhMSxuA3gRfiJVvs7geYrSeawGJjZoZQKCOglQ==}
-=======
   /@typescript-eslint/eslint-plugin/5.39.0_xyciw6oqjoiiono4dhv3uhn5my:
     resolution: {integrity: sha512-xVfKOkBm5iWMNGKQ2fwX5GVgBuHmZBO1tCRwXmY5oAIsPscfwm2UADDuNB8ZVYCtpQvJK4xpjrK7jEhcJ0zY9A==}
->>>>>>> 2aa2071c
     engines: {node: ^12.22.0 || ^14.17.0 || >=16.0.0}
     peerDependencies:
       '@typescript-eslint/parser': ^5.0.0
@@ -1248,17 +1100,10 @@
       typescript:
         optional: true
     dependencies:
-<<<<<<< HEAD
-      '@typescript-eslint/parser': 5.38.1_ypn2ylkkyfa5i233caldtndbqa
-      '@typescript-eslint/scope-manager': 5.38.1
-      '@typescript-eslint/type-utils': 5.38.1_ypn2ylkkyfa5i233caldtndbqa
-      '@typescript-eslint/utils': 5.38.1_ypn2ylkkyfa5i233caldtndbqa
-=======
       '@typescript-eslint/parser': 5.39.0_ypn2ylkkyfa5i233caldtndbqa
       '@typescript-eslint/scope-manager': 5.39.0
       '@typescript-eslint/type-utils': 5.39.0_ypn2ylkkyfa5i233caldtndbqa
       '@typescript-eslint/utils': 5.39.0_ypn2ylkkyfa5i233caldtndbqa
->>>>>>> 2aa2071c
       debug: 4.3.4
       eslint: 8.24.0
       ignore: 5.2.0
@@ -1270,13 +1115,8 @@
       - supports-color
     dev: true
 
-<<<<<<< HEAD
-  /@typescript-eslint/parser/5.38.1_ypn2ylkkyfa5i233caldtndbqa:
-    resolution: {integrity: sha512-LDqxZBVFFQnQRz9rUZJhLmox+Ep5kdUmLatLQnCRR6523YV+XhRjfYzStQ4MheFA8kMAfUlclHSbu+RKdRwQKw==}
-=======
   /@typescript-eslint/parser/5.39.0_ypn2ylkkyfa5i233caldtndbqa:
     resolution: {integrity: sha512-PhxLjrZnHShe431sBAGHaNe6BDdxAASDySgsBCGxcBecVCi8NQWxQZMcizNA4g0pN51bBAn/FUfkWG3SDVcGlA==}
->>>>>>> 2aa2071c
     engines: {node: ^12.22.0 || ^14.17.0 || >=16.0.0}
     peerDependencies:
       eslint: ^6.0.0 || ^7.0.0 || ^8.0.0
@@ -1285,15 +1125,9 @@
       typescript:
         optional: true
     dependencies:
-<<<<<<< HEAD
-      '@typescript-eslint/scope-manager': 5.38.1
-      '@typescript-eslint/types': 5.38.1
-      '@typescript-eslint/typescript-estree': 5.38.1_typescript@4.8.4
-=======
       '@typescript-eslint/scope-manager': 5.39.0
       '@typescript-eslint/types': 5.39.0
       '@typescript-eslint/typescript-estree': 5.39.0_typescript@4.8.4
->>>>>>> 2aa2071c
       debug: 4.3.4
       eslint: 8.24.0
       typescript: 4.8.4
@@ -1309,13 +1143,8 @@
       '@typescript-eslint/visitor-keys': 5.39.0
     dev: true
 
-<<<<<<< HEAD
-  /@typescript-eslint/type-utils/5.38.1_ypn2ylkkyfa5i233caldtndbqa:
-    resolution: {integrity: sha512-UU3j43TM66gYtzo15ivK2ZFoDFKKP0k03MItzLdq0zV92CeGCXRfXlfQX5ILdd4/DSpHkSjIgLLLh1NtkOJOAw==}
-=======
   /@typescript-eslint/type-utils/5.39.0_ypn2ylkkyfa5i233caldtndbqa:
     resolution: {integrity: sha512-KJHJkOothljQWzR3t/GunL0TPKY+fGJtnpl+pX+sJ0YiKTz3q2Zr87SGTmFqsCMFrLt5E0+o+S6eQY0FAXj9uA==}
->>>>>>> 2aa2071c
     engines: {node: ^12.22.0 || ^14.17.0 || >=16.0.0}
     peerDependencies:
       eslint: '*'
@@ -1324,13 +1153,8 @@
       typescript:
         optional: true
     dependencies:
-<<<<<<< HEAD
-      '@typescript-eslint/typescript-estree': 5.38.1_typescript@4.8.4
-      '@typescript-eslint/utils': 5.38.1_ypn2ylkkyfa5i233caldtndbqa
-=======
       '@typescript-eslint/typescript-estree': 5.39.0_typescript@4.8.4
       '@typescript-eslint/utils': 5.39.0_ypn2ylkkyfa5i233caldtndbqa
->>>>>>> 2aa2071c
       debug: 4.3.4
       eslint: 8.24.0
       tsutils: 3.21.0_typescript@4.8.4
@@ -1344,13 +1168,8 @@
     engines: {node: ^12.22.0 || ^14.17.0 || >=16.0.0}
     dev: true
 
-<<<<<<< HEAD
-  /@typescript-eslint/typescript-estree/5.38.1_typescript@4.8.4:
-    resolution: {integrity: sha512-99b5e/Enoe8fKMLdSuwrfH/C0EIbpUWmeEKHmQlGZb8msY33qn1KlkFww0z26o5Omx7EVjzVDCWEfrfCDHfE7g==}
-=======
   /@typescript-eslint/typescript-estree/5.39.0_typescript@4.8.4:
     resolution: {integrity: sha512-qLFQP0f398sdnogJoLtd43pUgB18Q50QSA+BTE5h3sUxySzbWDpTSdgt4UyxNSozY/oDK2ta6HVAzvGgq8JYnA==}
->>>>>>> 2aa2071c
     engines: {node: ^12.22.0 || ^14.17.0 || >=16.0.0}
     peerDependencies:
       typescript: '*'
@@ -1370,27 +1189,16 @@
       - supports-color
     dev: true
 
-<<<<<<< HEAD
-  /@typescript-eslint/utils/5.38.1_ypn2ylkkyfa5i233caldtndbqa:
-    resolution: {integrity: sha512-oIuUiVxPBsndrN81oP8tXnFa/+EcZ03qLqPDfSZ5xIJVm7A9V0rlkQwwBOAGtrdN70ZKDlKv+l1BeT4eSFxwXA==}
-=======
   /@typescript-eslint/utils/5.39.0_ypn2ylkkyfa5i233caldtndbqa:
     resolution: {integrity: sha512-+DnY5jkpOpgj+EBtYPyHRjXampJfC0yUZZzfzLuUWVZvCuKqSdJVC8UhdWipIw7VKNTfwfAPiOWzYkAwuIhiAg==}
->>>>>>> 2aa2071c
     engines: {node: ^12.22.0 || ^14.17.0 || >=16.0.0}
     peerDependencies:
       eslint: ^6.0.0 || ^7.0.0 || ^8.0.0
     dependencies:
       '@types/json-schema': 7.0.11
-<<<<<<< HEAD
-      '@typescript-eslint/scope-manager': 5.38.1
-      '@typescript-eslint/types': 5.38.1
-      '@typescript-eslint/typescript-estree': 5.38.1_typescript@4.8.4
-=======
       '@typescript-eslint/scope-manager': 5.39.0
       '@typescript-eslint/types': 5.39.0
       '@typescript-eslint/typescript-estree': 5.39.0_typescript@4.8.4
->>>>>>> 2aa2071c
       eslint: 8.24.0
       eslint-scope: 5.1.1
       eslint-utils: 3.0.0_eslint@8.24.0
