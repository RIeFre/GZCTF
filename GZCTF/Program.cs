global using CTFServer.Models;
using CTFServer.Extensions;
using CTFServer.Hubs;
using CTFServer.Middlewares;
using CTFServer.Models.Internal;
using CTFServer.Repositories;
using CTFServer.Repositories.Interface;
using CTFServer.Services;
using CTFServer.Services.Interface;
using CTFServer.Utils;
using Microsoft.AspNetCore.DataProtection;
using Microsoft.AspNetCore.Identity;
using Microsoft.AspNetCore.Mvc;
using Microsoft.AspNetCore.ResponseCompression;
using Microsoft.EntityFrameworkCore;
using NJsonSchema.Generation;
using Serilog;
using Serilog.Events;
using System.Text;
using System.Text.Json;
using System.Reflection;

var builder = WebApplication.CreateBuilder(args);

Encoding.RegisterProvider(CodePagesEncodingProvider.Instance);

#region Directory

var uploadPath = Path.Combine(builder.Configuration.GetSection("UploadFolder").Value ?? "uploads");

if (!Directory.Exists(uploadPath))
    Directory.CreateDirectory(uploadPath);

#endregion Directory

#region Logging

builder.Logging.ClearProviders();
builder.Logging.SetMinimumLevel(LogLevel.Trace);
builder.Host.UseSerilog(dispose: true);

#endregion Logging

#region AppDbContext
if (IsTesting || (builder.Environment.IsDevelopment() && !builder.Configuration.GetSection("ConnectionStrings").Exists()))
{
    builder.Services.AddDbContext<AppDbContext>(
        options => options.UseInMemoryDatabase("TestDb")
    );
}
else
{
    builder.Services.AddDbContext<AppDbContext>(
        options =>
        {
            options.UseNpgsql(builder.Configuration.GetConnectionString("Database"),
                o => o.UseQuerySplittingBehavior(QuerySplittingBehavior.SplitQuery));
            if (builder.Environment.IsDevelopment())
            {
                options.EnableSensitiveDataLogging();
                options.EnableDetailedErrors();
            }
        }
    );
}
#endregion AppDbContext

#region Configuration
if (!IsTesting)
{
    builder.Configuration.AddJsonFile("ratelimit.json", optional: true, reloadOnChange: true)
        .AddEntityConfiguration(options =>
        {
            if (builder.Configuration.GetSection("ConnectionStrings").Exists())
                options.UseNpgsql(builder.Configuration.GetConnectionString("Database"));
            else
                options.UseInMemoryDatabase("TestDb");
        });
}
#endregion Configuration

#region OpenApiDocument

builder.Services.AddRouting(options => options.LowercaseUrls = true);
builder.Services.AddOpenApiDocument(settings =>
{
    settings.DocumentName = "v1";
    settings.Version = "v1";
    settings.Title = "GZCTF Server API";
    settings.Description = "GZCTF Server 接口文档";
    settings.UseControllerSummaryAsTagDescription = true;
    settings.SerializerSettings = SystemTextJsonUtilities.ConvertJsonOptionsToNewtonsoftSettings(new JsonSerializerOptions
    {
        PropertyNamingPolicy = JsonNamingPolicy.CamelCase
    });
    settings.DefaultReferenceTypeNullHandling = ReferenceTypeNullHandling.NotNull;
});

#endregion OpenApiDocument

#region SignalR

var signalrBuilder = builder.Services.AddSignalR().AddJsonProtocol();

#endregion SignalR

#region Cache

var redisConStr = builder.Configuration.GetConnectionString("RedisCache");
if (string.IsNullOrWhiteSpace(redisConStr))
{
    builder.Services.AddDistributedMemoryCache();
}
else
{
    builder.Services.AddStackExchangeRedisCache(options =>
    {
        options.Configuration = redisConStr;
    });

    signalrBuilder.AddStackExchangeRedis(redisConStr, options =>
    {
        options.Configuration.ChannelPrefix = "GZCTF";
    });
}

#endregion Cache

#region Identity

builder.Services.AddDataProtection().PersistKeysToDbContext<AppDbContext>();

builder.Services.AddAuthentication(o =>
{
    o.DefaultScheme = IdentityConstants.ApplicationScheme;
    o.DefaultSignInScheme = IdentityConstants.ExternalScheme;
}).AddIdentityCookies(options =>
{
    options.ApplicationCookie?.Configure(cookie =>
    {
        cookie.Cookie.Name = "GZCTF_Token";
    });
});

builder.Services.AddIdentityCore<UserInfo>(options =>
{
    options.User.RequireUniqueEmail = true;
    options.Password.RequireNonAlphanumeric = false;
    options.SignIn.RequireConfirmedEmail = true;
}).AddSignInManager<SignInManager<UserInfo>>()
.AddUserManager<UserManager<UserInfo>>()
.AddEntityFrameworkStores<AppDbContext>()
.AddErrorDescriber<TranslatedIdentityErrorDescriber>()
.AddDefaultTokenProviders();

builder.Services.Configure<DataProtectionTokenProviderOptions>(o =>
    o.TokenLifespan = TimeSpan.FromHours(3));

#endregion Identity

#region Services and Repositories

builder.Services.AddTransient<IMailSender, MailSender>()
    .Configure<EmailConfig>(builder.Configuration.GetSection(nameof(EmailConfig)));

builder.Services.AddSingleton<IRecaptchaExtension, RecaptchaExtension>()
    .Configure<RecaptchaConfig>(builder.Configuration.GetSection("GoogleRecaptcha"));

builder.Services.Configure<RegistryConfig>(builder.Configuration.GetSection(nameof(RegistryConfig)));
builder.Services.Configure<AccountPolicy>(builder.Configuration.GetSection(nameof(AccountPolicy)));
builder.Services.Configure<GlobalConfig>(builder.Configuration.GetSection(nameof(GlobalConfig)));
builder.Services.Configure<ContainerProvider>(builder.Configuration.GetSection(nameof(ContainerProvider)));

if (builder.Configuration.GetSection(nameof(ContainerProvider))
    .GetValue(typeof(ContainerProviderType), nameof(ContainerProvider.Type))
    is ContainerProviderType.Kubernetes)
{
    builder.Services.AddSingleton<IContainerService, K8sService>();
}
else
{
    builder.Services.AddSingleton<IContainerService, DockerService>();
}

builder.Services.AddScoped<IContainerRepository, ContainerRepository>();
builder.Services.AddScoped<IChallengeRepository, ChallengeRepository>();
builder.Services.AddScoped<IGameNoticeRepository, GameNoticeRepository>();
builder.Services.AddScoped<IGameEventRepository, GameEventRepository>();
builder.Services.AddScoped<IGameRepository, GameRepository>();
builder.Services.AddScoped<IInstanceRepository, InstanceRepository>();
builder.Services.AddScoped<IPostRepository, PostRepository>();
builder.Services.AddScoped<IParticipationRepository, ParticipationRepository>();
builder.Services.AddScoped<ISubmissionRepository, SubmissionRepository>();
builder.Services.AddScoped<ITeamRepository, TeamRepository>();
builder.Services.AddScoped<ILogRepository, LogRepository>();
builder.Services.AddScoped<IFileRepository, FileRepository>();
builder.Services.AddScoped<IConfigService, ConfigService>();

builder.Services.AddChannel<Submission>();
builder.Services.AddHostedService<FlagChecker>();
builder.Services.AddHostedService<ContainerChecker>();

#endregion Services and Repositories

builder.Services.AddResponseCompression(options =>
{
    options.Providers.Add<BrotliCompressionProvider>();
    options.Providers.Add<GzipCompressionProvider>();
    options.MimeTypes = ResponseCompressionDefaults.MimeTypes.Concat(new[]
        { "application/json", "text/javascript", "text/html", "text/css" }
    );
});

builder.Services.AddControllersWithViews().ConfigureApiBehaviorOptions(options =>
{
    options.InvalidModelStateResponseFactory = context =>
    {
        var errmsg = context.ModelState.Values.FirstOrDefault()?.Errors.FirstOrDefault()?.ErrorMessage;
        return new JsonResult(new RequestResponse(errmsg ?? "验证失败，请检查输入。"))
        {
            StatusCode = 400
        };
    };
});

var app = builder.Build();

Log.Logger = LogHelper.GetLogger(app.Configuration, app.Services);

using (var serviceScope = app.Services.GetRequiredService<IServiceScopeFactory>().CreateScope())
{
    var context = serviceScope.ServiceProvider.GetRequiredService<AppDbContext>();

    if (!context.Database.IsInMemory())
        await context.Database.MigrateAsync();

    await context.Database.EnsureCreatedAsync();

    if (!await context.Posts.AnyAsync())
    {
        await context.Posts.AddAsync(new()
        {
            UpdateTimeUTC = DateTimeOffset.UtcNow,
            Title = "Welcome to GZ::CTF!",
            Summary = "一个开源的CTF比赛平台。",
            Content = "项目基于 AGPL-3.0 许可证，开源于 [GZTimeWalker/GZCTF](https://github.com/GZTimeWalker/GZCTF)。"
        });

        await context.SaveChangesAsync();
    }

    // only for testing
    if (app.Environment.IsDevelopment())
    {
        var usermanager = serviceScope.ServiceProvider.GetRequiredService<UserManager<UserInfo>>();
        var admin = await usermanager.FindByNameAsync("Admin");
        if (admin is null)
        {
            admin = new UserInfo
            {
                UserName = "Admin",
                Email = "admin@gzti.me",
                Role = CTFServer.Role.Admin,
                EmailConfirmed = true,
                RegisterTimeUTC = DateTimeOffset.UtcNow
            };
            await usermanager.CreateAsync(admin, "Admin@2022");
        }
    }
}

if (app.Environment.IsDevelopment())
{
    app.UseDeveloperExceptionPage();
    app.UseOpenApi(options => { options.PostProcess += (document, _) => { document.Servers.Clear(); }; });
    app.UseSerilogRequestLogging(options =>
    {
        options.MessageTemplate = "[{StatusCode}] @{Elapsed,8:####0.00}ms HTTP {RequestMethod,-6} {RequestPath}";
        options.GetLevel = (context, time, ex) =>
            time > 10000 && context.Response.StatusCode != 101 ? LogEventLevel.Warning :
            (context.Response.StatusCode > 499 || ex is not null) ? LogEventLevel.Error : LogEventLevel.Debug;
    });
    app.UseSwaggerUi3();
}
else
{
    app.UseExceptionHandler("/Error");
    app.UseHsts();
}

<<<<<<< HEAD
=======
app.UseMiddleware<ProxyMiddleware>();

if (!IsTesting && app.Configuration.GetValue<bool>("DisableRateLimit") is true)
{
    app.UseIpRateLimiting();
}

>>>>>>> e76fd6c3
app.UseStaticFiles();

app.UseMiddleware<ProxyMiddleware>();

app.UseResponseCompression();

app.UseRouting();

app.UseAuthentication();
app.UseAuthorization();

app.UseConfiguredRateLimiter();

app.MapControllers();
app.MapHub<UserHub>("/hub/user");
app.MapHub<MonitorHub>("/hub/monitor");
app.MapHub<AdminHub>("/hub/admin");
app.MapFallbackToFile("index.html");

await using var scope = app.Services.CreateAsyncScope();
var logger = scope.ServiceProvider.GetRequiredService<ILogger<Program>>();

try
{
    var version = Assembly.GetExecutingAssembly()
        .GetCustomAttribute<AssemblyDescriptionAttribute>()?.Description;
    logger.SystemLog(version ?? "GZ::CTF", CTFServer.TaskStatus.Pending, LogLevel.Debug);
    await app.RunAsync();
}
catch (Exception exception)
{
    logger.LogError(exception, "因异常，应用程序意外停止");
    throw;
}
finally
{
    logger.SystemLog("服务器已退出", CTFServer.TaskStatus.Exit, LogLevel.Debug);
    Log.CloseAndFlush();
}

public partial class Program
{
    public static bool IsTesting { get; set; }
}<|MERGE_RESOLUTION|>--- conflicted
+++ resolved
@@ -288,16 +288,6 @@
     app.UseHsts();
 }
 
-<<<<<<< HEAD
-=======
-app.UseMiddleware<ProxyMiddleware>();
-
-if (!IsTesting && app.Configuration.GetValue<bool>("DisableRateLimit") is true)
-{
-    app.UseIpRateLimiting();
-}
-
->>>>>>> e76fd6c3
 app.UseStaticFiles();
 
 app.UseMiddleware<ProxyMiddleware>();
