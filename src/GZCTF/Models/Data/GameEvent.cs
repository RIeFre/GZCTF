﻿using System.ComponentModel.DataAnnotations;
using System.Text.Json.Serialization;
using Microsoft.Extensions.Localization;

namespace GZCTF.Models.Data;

/// <summary>
/// 比赛事件，记录但不会发往客户端。
/// 信息涵盖Flag提交信息、容器启动关闭信息、作弊信息、题目分数变更信息
/// </summary>
public class GameEvent
{
    [Key]
    [JsonIgnore]
    public int Id { get; set; }

    /// <summary>
    /// 事件类型
    /// </summary>
    [Required]
    public EventType Type { get; set; } = EventType.Normal;

    /// <summary>
    /// 事件内容
    /// </summary>
    [Required]
    public string Content { get; set; } = string.Empty;

    /// <summary>
    /// 发布时间
    /// </summary>
    [Required]
    [JsonPropertyName("time")]
    public DateTimeOffset PublishTimeUtc { get; set; } = DateTimeOffset.UtcNow;

    /// <summary>
    /// 相关用户名
    /// </summary>
    [JsonPropertyName("user")]
    public string UserName => User?.UserName ?? string.Empty;

    /// <summary>
    /// 相关队伍名
    /// </summary>
    [JsonPropertyName("team")]
    public string TeamName => Team?.Name ?? string.Empty;

    [JsonIgnore]
    public Guid? UserId { get; set; }

    [JsonIgnore]
    public UserInfo? User { get; set; }

    [JsonIgnore]
    public int TeamId { get; set; }

    [JsonIgnore]
    public Team? Team { get; set; }

    [JsonIgnore]
    public int GameId { get; set; }

    [JsonIgnore]
    public Game? Game { get; set; }

    internal static GameEvent FromSubmission(Submission submission, SubmissionType type, AnswerResult ans, IStringLocalizer<Program> localizer) =>
        new()
        {
            TeamId = submission.TeamId,
            UserId = submission.UserId,
            GameId = submission.GameId,
            Type = EventType.FlagSubmit,
            Content =
<<<<<<< HEAD
                $"[{ans.ToShortString(localizer)}] {submission.Answer}  {submission.Challenge.Title}#{submission.ChallengeId}"
=======
                $"[{ans.ToShortString()}] {submission.Answer}  {submission.GameChallenge.Title}#{submission.ChallengeId}"
>>>>>>> d1770cb1
        };
}<|MERGE_RESOLUTION|>--- conflicted
+++ resolved
@@ -71,10 +71,6 @@
             GameId = submission.GameId,
             Type = EventType.FlagSubmit,
             Content =
-<<<<<<< HEAD
-                $"[{ans.ToShortString(localizer)}] {submission.Answer}  {submission.Challenge.Title}#{submission.ChallengeId}"
-=======
-                $"[{ans.ToShortString()}] {submission.Answer}  {submission.GameChallenge.Title}#{submission.ChallengeId}"
->>>>>>> d1770cb1
+                $"[{ans.ToShortString(localizer)}] {submission.Answer}  {submission.GameChallenge.Title}#{submission.ChallengeId}"
         };
 }