using System.ComponentModel.DataAnnotations;
using System.Text.Json.Serialization;

namespace GZCTF.Models.Data;

public class Challenge
{
    [Key]
    [Required]
    public int Id { get; set; }

    /// <summary>
    /// 题目名称
    /// </summary>
    [Required(ErrorMessage = "标题是必需的")]
    [MinLength(1, ErrorMessage = "标题过短")]
    public string Title { get; set; } = string.Empty;

    /// <summary>
    /// 题目内容
    /// </summary>
    [Required(ErrorMessage = "题目内容是必需的")]
    public string Content { get; set; } = string.Empty;

    /// <summary>
    /// 题目标签
    /// </summary>
    [Required]
    [JsonConverter(typeof(JsonStringEnumConverter))]
    public ChallengeTag Tag { get; set; } = ChallengeTag.Misc;

    /// <summary>
    /// 题目类型，创建后不可更改
    /// </summary>
    [Required]
    [JsonConverter(typeof(JsonStringEnumConverter))]
    public ChallengeType Type { get; set; } = ChallengeType.StaticAttachment;

    /// <summary>
    /// 题目提示
    /// </summary>
    public List<string>? Hints { get; set; }
    
    /// <summary>
    /// 是否启用题目
    /// </summary>
    public bool IsEnabled { get; set; }

    /// <summary>
    /// 解决题目人数
    /// </summary>
    [Required]
    public int AcceptedCount { get; set; }

    /// <summary>
    /// 提交答案的数量
    /// </summary>
    [Required]
    public int SubmissionCount { get; set; }

    /// <summary>
    /// 镜像名称与标签
    /// </summary>
    public string? ContainerImage { get; set; } = string.Empty;

    /// <summary>
    /// 运行内存限制 (MB)
    /// </summary>
    public int? MemoryLimit { get; set; } = 64;

    /// <summary>
    /// 存储限制 (MB)
    /// </summary>
    public int? StorageLimit { get; set; } = 256;

    /// <summary>
    /// CPU 限制 (0.1 CPUs)
    /// </summary>
    public int? CPUCount { get; set; } = 1;

    /// <summary>
    /// 镜像暴露端口
    /// </summary>
    public int? ContainerExposePort { get; set; } = 80;
    
    /// <summary>
    /// 下载文件名称，仅用于动态附件统一文件名
    /// </summary>
    public string? FileName { get; set; } = "attachment";
    
    /// <summary>
    /// 并发检查
    /// </summary>
    [JsonIgnore]
    [ConcurrencyCheck]
    public Guid ConcurrencyStamp { get; set; }
    
    #region Db Relationship

    /// <summary>
    /// 题目附件 Id
    /// </summary>
    public int? AttachmentId { get; set; }

    /// <summary>
    /// 题目附件（动态附件存放于 FlagContext）
    /// </summary>
    public Attachment? Attachment { get; set; }

    /// <summary>
    /// 测试容器 Id
    /// </summary>
    public Guid? TestContainerId { get; set; }

    /// <summary>
    /// 测试容器
    /// </summary>
    public Container? TestContainer { get; set; }
    
    /// <summary>
    /// Flag 模版，用于根据 Token 和题目、比赛信息生成 Flag
    /// </summary>
    public string? FlagTemplate { get; set; }
    
    /// <summary>
    /// 为参赛对象生成动态 Flag
    /// </summary>
    /// <param name="part"></param>
    /// <returns></returns>
    internal string GenerateDynamicFlag(Participation part)
    {
        if (string.IsNullOrEmpty(FlagTemplate))
            return $"flag{Guid.NewGuid():B}";

        if (FlagTemplate.Contains("[GUID]"))
            return FlagTemplate.Replace("[GUID]", Guid.NewGuid().ToString("D"));

        if (!FlagTemplate.Contains("[TEAM_HASH]"))
            return Codec.Leet.LeetFlag(FlagTemplate);
        
        var flag = FlagTemplate;
        if (FlagTemplate.StartsWith("[LEET]"))
            flag = Codec.Leet.LeetFlag(FlagTemplate[6..]);

        //   Using the signature private key of the game to generate a hash for the
        // team is not a wise and sufficiently secure choice. Moreover, this private
        // key should not exist outside of any backend systems, even if it is encrypted
        // with a XOR key in a configuration file or provided to the organizers (admin)
        // for third-party flag calculation and external distribution.
        //   To address this issue, one possible solution is to use a salted hash of
        // the private key as the salt for the team's hash.
        var hash = $"{part.Token}::{part.Game.TeamHashSalt}::{Id}".ToSHA256String();
        return flag.Replace("[TEAM_HASH]", hash[12..24]);
    }
    
    /// <summary>
    /// 为用户生成动态 Flag
    /// </summary>
    /// <param name="user"></param>
    /// <returns></returns>
    internal string GenerateDynamicFlag(UserInfo user)
    {
        if (string.IsNullOrEmpty(FlagTemplate))
            return $"flag{Guid.NewGuid():B}";

        Guid guid = Guid.NewGuid();
        if (FlagTemplate.Contains("[GUID]"))
            return FlagTemplate.Replace("[GUID]", guid.ToString("D"));

        if (!FlagTemplate.Contains("[TEAM_HASH]"))
            return Codec.Leet.LeetFlag(FlagTemplate);
        
        var flag = FlagTemplate;
        if (FlagTemplate.StartsWith("[LEET]"))
            flag = Codec.Leet.LeetFlag(FlagTemplate[6..]);
        
        return flag.Replace("[TEAM_HASH]", guid.ToString("N")[..12]);
    }
    
    internal string GenerateTestFlag()
    {
        if (string.IsNullOrEmpty(FlagTemplate))
            return "flag{GZCTF_dynamic_flag_test}";

        if (FlagTemplate.Contains("[GUID]"))
            return FlagTemplate.Replace("[GUID]", Guid.NewGuid().ToString("D"));

        if (FlagTemplate.StartsWith("[LEET]"))
            return Codec.Leet.LeetFlag(FlagTemplate[6..]);

        return Codec.Leet.LeetFlag(FlagTemplate);
    }
<<<<<<< HEAD
    
    #endregion
=======

    internal Challenge Update(ChallengeUpdateModel model)
    {
        Title = model.Title ?? Title;
        Content = model.Content ?? Content;
        Tag = model.Tag ?? Tag;
        Hints = model.Hints ?? Hints;
        IsEnabled = model.IsEnabled ?? IsEnabled;
        CPUCount = model.CPUCount ?? CPUCount;
        MemoryLimit = model.MemoryLimit ?? MemoryLimit;
        StorageLimit = model.StorageLimit ?? StorageLimit;
        ContainerImage = model.ContainerImage?.Trim() ?? ContainerImage;
        ContainerExposePort = model.ContainerExposePort ?? ContainerExposePort;
        OriginalScore = model.OriginalScore ?? OriginalScore;
        MinScoreRate = model.MinScoreRate ?? MinScoreRate;
        Difficulty = model.Difficulty ?? Difficulty;
        FileName = model.FileName ?? FileName;

        // only set FlagTemplate to null when it pass an empty string (but not null)
        FlagTemplate = model.FlagTemplate is null ? FlagTemplate :
            string.IsNullOrWhiteSpace(model.FlagTemplate) ? null : model.FlagTemplate;

        // Container only
        EnableTrafficCapture = Type.IsContainer() && (model.EnableTrafficCapture ?? EnableTrafficCapture);

        return this;
    }

    #region Db Relationship

    /// <summary>
    /// 题目附件 Id
    /// </summary>
    public int? AttachmentId { get; set; }

    /// <summary>
    /// 题目附件（动态附件存放于 FlagContext）
    /// </summary>
    public Attachment? Attachment { get; set; }

    /// <summary>
    /// 测试容器 Id
    /// </summary>
    public string? TestContainerId { get; set; }

    /// <summary>
    /// 测试容器
    /// </summary>
    public Container? TestContainer { get; set; }

    /// <summary>
    /// 题目对应的 Flag 列表
    /// </summary>
    public List<FlagContext> Flags { get; set; } = new();

    /// <summary>
    /// 提交
    /// </summary>
    public List<Submission> Submissions { get; set; } = new();

    /// <summary>
    /// 赛题实例
    /// </summary>
    public List<Instance> Instances { get; set; } = new();

    /// <summary>
    /// 激活赛题的队伍
    /// </summary>
    public HashSet<Participation> Teams { get; set; } = new();

    /// <summary>
    /// 比赛 Id
    /// </summary>
    public int GameId { get; set; }

    /// <summary>
    /// 比赛对象
    /// </summary>
    public Game Game { get; set; } = default!;

    #endregion Db Relationship
>>>>>>> b27edfba
}<|MERGE_RESOLUTION|>--- conflicted
+++ resolved
@@ -40,7 +40,7 @@
     /// 题目提示
     /// </summary>
     public List<string>? Hints { get; set; }
-    
+
     /// <summary>
     /// 是否启用题目
     /// </summary>
@@ -82,19 +82,19 @@
     /// 镜像暴露端口
     /// </summary>
     public int? ContainerExposePort { get; set; } = 80;
-    
+
     /// <summary>
     /// 下载文件名称，仅用于动态附件统一文件名
     /// </summary>
     public string? FileName { get; set; } = "attachment";
-    
+
     /// <summary>
     /// 并发检查
     /// </summary>
     [JsonIgnore]
     [ConcurrencyCheck]
     public Guid ConcurrencyStamp { get; set; }
-    
+
     #region Db Relationship
 
     /// <summary>
@@ -116,12 +116,12 @@
     /// 测试容器
     /// </summary>
     public Container? TestContainer { get; set; }
-    
+
     /// <summary>
     /// Flag 模版，用于根据 Token 和题目、比赛信息生成 Flag
     /// </summary>
     public string? FlagTemplate { get; set; }
-    
+
     /// <summary>
     /// 为参赛对象生成动态 Flag
     /// </summary>
@@ -137,7 +137,7 @@
 
         if (!FlagTemplate.Contains("[TEAM_HASH]"))
             return Codec.Leet.LeetFlag(FlagTemplate);
-        
+
         var flag = FlagTemplate;
         if (FlagTemplate.StartsWith("[LEET]"))
             flag = Codec.Leet.LeetFlag(FlagTemplate[6..]);
@@ -152,7 +152,7 @@
         var hash = $"{part.Token}::{part.Game.TeamHashSalt}::{Id}".ToSHA256String();
         return flag.Replace("[TEAM_HASH]", hash[12..24]);
     }
-    
+
     /// <summary>
     /// 为用户生成动态 Flag
     /// </summary>
@@ -169,14 +169,14 @@
 
         if (!FlagTemplate.Contains("[TEAM_HASH]"))
             return Codec.Leet.LeetFlag(FlagTemplate);
-        
+
         var flag = FlagTemplate;
         if (FlagTemplate.StartsWith("[LEET]"))
             flag = Codec.Leet.LeetFlag(FlagTemplate[6..]);
-        
+
         return flag.Replace("[TEAM_HASH]", guid.ToString("N")[..12]);
     }
-    
+
     internal string GenerateTestFlag()
     {
         if (string.IsNullOrEmpty(FlagTemplate))
@@ -190,90 +190,6 @@
 
         return Codec.Leet.LeetFlag(FlagTemplate);
     }
-<<<<<<< HEAD
-    
+
     #endregion
-=======
-
-    internal Challenge Update(ChallengeUpdateModel model)
-    {
-        Title = model.Title ?? Title;
-        Content = model.Content ?? Content;
-        Tag = model.Tag ?? Tag;
-        Hints = model.Hints ?? Hints;
-        IsEnabled = model.IsEnabled ?? IsEnabled;
-        CPUCount = model.CPUCount ?? CPUCount;
-        MemoryLimit = model.MemoryLimit ?? MemoryLimit;
-        StorageLimit = model.StorageLimit ?? StorageLimit;
-        ContainerImage = model.ContainerImage?.Trim() ?? ContainerImage;
-        ContainerExposePort = model.ContainerExposePort ?? ContainerExposePort;
-        OriginalScore = model.OriginalScore ?? OriginalScore;
-        MinScoreRate = model.MinScoreRate ?? MinScoreRate;
-        Difficulty = model.Difficulty ?? Difficulty;
-        FileName = model.FileName ?? FileName;
-
-        // only set FlagTemplate to null when it pass an empty string (but not null)
-        FlagTemplate = model.FlagTemplate is null ? FlagTemplate :
-            string.IsNullOrWhiteSpace(model.FlagTemplate) ? null : model.FlagTemplate;
-
-        // Container only
-        EnableTrafficCapture = Type.IsContainer() && (model.EnableTrafficCapture ?? EnableTrafficCapture);
-
-        return this;
-    }
-
-    #region Db Relationship
-
-    /// <summary>
-    /// 题目附件 Id
-    /// </summary>
-    public int? AttachmentId { get; set; }
-
-    /// <summary>
-    /// 题目附件（动态附件存放于 FlagContext）
-    /// </summary>
-    public Attachment? Attachment { get; set; }
-
-    /// <summary>
-    /// 测试容器 Id
-    /// </summary>
-    public string? TestContainerId { get; set; }
-
-    /// <summary>
-    /// 测试容器
-    /// </summary>
-    public Container? TestContainer { get; set; }
-
-    /// <summary>
-    /// 题目对应的 Flag 列表
-    /// </summary>
-    public List<FlagContext> Flags { get; set; } = new();
-
-    /// <summary>
-    /// 提交
-    /// </summary>
-    public List<Submission> Submissions { get; set; } = new();
-
-    /// <summary>
-    /// 赛题实例
-    /// </summary>
-    public List<Instance> Instances { get; set; } = new();
-
-    /// <summary>
-    /// 激活赛题的队伍
-    /// </summary>
-    public HashSet<Participation> Teams { get; set; } = new();
-
-    /// <summary>
-    /// 比赛 Id
-    /// </summary>
-    public int GameId { get; set; }
-
-    /// <summary>
-    /// 比赛对象
-    /// </summary>
-    public Game Game { get; set; } = default!;
-
-    #endregion Db Relationship
->>>>>>> b27edfba
 }