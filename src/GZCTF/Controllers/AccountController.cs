﻿using System.Net.Mime;
using GZCTF.Extensions;
using GZCTF.Middlewares;
using GZCTF.Models.Internal;
using GZCTF.Models.Request.Account;
using GZCTF.Repositories.Interface;
using GZCTF.Services.Interface;
using Microsoft.AspNetCore.Identity;
using Microsoft.AspNetCore.Mvc;
using Microsoft.AspNetCore.RateLimiting;
using Microsoft.Extensions.Localization;
using Microsoft.Extensions.Options;
using SignInResult = Microsoft.AspNetCore.Identity.SignInResult;

namespace GZCTF.Controllers;

/// <summary>
/// 用户账户相关接口
/// </summary>
[ApiController]
[Route("api/[controller]/[action]")]
[Produces(MediaTypeNames.Application.Json)]
public class AccountController(
    IMailSender mailSender,
    IFileRepository fileService,
    IHostEnvironment environment,
    ICaptchaExtension captcha,
    IOptionsSnapshot<AccountPolicy> accountPolicy,
    UserManager<UserInfo> userManager,
    SignInManager<UserInfo> signInManager,
    ILogger<AccountController> logger,
    IStringLocalizer<Program> localizer) : ControllerBase
{
    /// <summary>
    /// 用户注册接口
    /// </summary>
    /// <remarks>
    /// 使用此接口注册新用户，Dev 环境下不校验，邮件URL：/verify
    /// </remarks>
    /// <param name="model"></param>
    /// <param name="token"></param>
    /// <response code="200">注册成功</response>
    /// <response code="400">校验失败或用户已存在</response>
    [HttpPost]
    [EnableRateLimiting(nameof(RateLimiter.LimitPolicy.Register))]
    [ProducesResponseType(typeof(RequestResponse<RegisterStatus>), StatusCodes.Status200OK)]
    [ProducesResponseType(typeof(RequestResponse), StatusCodes.Status400BadRequest)]
    public async Task<IActionResult> Register([FromBody] RegisterModel model, CancellationToken token = default)
    {
        if (!accountPolicy.Value.AllowRegister)
            return BadRequest(new RequestResponse(localizer[nameof(Resources.Program.Account_RegisterNotEnabled)]));

        if (accountPolicy.Value.UseCaptcha && !await captcha.VerifyAsync(model, HttpContext, token))
            return BadRequest(new RequestResponse(localizer[nameof(Resources.Program.Account_TokenValidationFailed)]));

<<<<<<< HEAD
        if (!VerifyEmailDomain(model.Email.Split('@')[1]))
            return BadRequest(new RequestResponse(localizer[nameof(Resources.Program.Account_AvailableEmailDomain),
                accountPolicy.Value.EmailDomainList]));
=======
        if (!VerifyEmailDomain(model.Email))
            return BadRequest(new RequestResponse($"可用邮箱后缀：{accountPolicy.Value.EmailDomainList}"));
>>>>>>> ea434c9a

        var user = new UserInfo { UserName = model.UserName, Email = model.Email, Role = Role.User };

        user.UpdateByHttpContext(HttpContext);

        IdentityResult result = await userManager.CreateAsync(user, model.Password);

        if (!result.Succeeded)
        {
            UserInfo? current = await userManager.FindByEmailAsync(model.Email);

            if (current is null)
                return BadRequest(new RequestResponse(result.Errors.FirstOrDefault()?.Description ??
                                                      localizer[nameof(Resources.Program.Identity_UnknownError)]));

            if (await userManager.IsEmailConfirmedAsync(current))
                return BadRequest(new RequestResponse(localizer[nameof(Resources.Program.Account_UserExisting)]));

            user = current;
        }

        if (accountPolicy.Value.ActiveOnRegister)
        {
            user.EmailConfirmed = true;
            await userManager.UpdateAsync(user);
            await signInManager.SignInAsync(user, true);

            logger.Log(Program.StaticLocalizer[nameof(Resources.Program.Account_UserRegisteredLog)], user, TaskStatus.Success);
            return Ok(new RequestResponse<RegisterStatus>(localizer[nameof(Resources.Program.Account_UserRegistered)], RegisterStatus.LoggedIn,
                StatusCodes.Status200OK));
        }

        if (!accountPolicy.Value.EmailConfirmationRequired)
        {
            logger.Log(Program.StaticLocalizer[nameof(Resources.Program.Account_UserRegisteredWaitingApprovalLog)], user, TaskStatus.Success);
            return Ok(new RequestResponse<RegisterStatus>(localizer[nameof(Resources.Program.Account_UserRegisteredWaitingApproval)],
                RegisterStatus.AdminConfirmationRequired, StatusCodes.Status200OK));
        }

        logger.Log(Program.StaticLocalizer[nameof(Resources.Program.Account_SendEmailVerification)], user, TaskStatus.Pending);

        var rToken = Codec.Base64.Encode(await userManager.GenerateEmailConfirmationTokenAsync(user));
        var link = GetEmailLink("verify", rToken, model.Email);

        if (environment.IsDevelopment())
        {
            logger.Log(link, user, TaskStatus.Pending, LogLevel.Debug);
        }
        else
        {
            if (!mailSender.SendConfirmEmailUrl(user.UserName, user.Email, link))
                return BadRequest(new RequestResponse(localizer[nameof(Resources.Program.Account_EmailSendFailed)]));
        }

        return Ok(new RequestResponse<RegisterStatus>(localizer[nameof(Resources.Program.Account_UserRegisteredWaitingEmailVerification)],
            RegisterStatus.EmailConfirmationRequired, StatusCodes.Status200OK));
    }

    private bool VerifyEmailDomain(string email)
    {
        var mailDomain = email.Split('@')[1];

        return string.IsNullOrWhiteSpace(accountPolicy.Value.EmailDomainList)
            || accountPolicy.Value.EmailDomainList.Split(',', StringSplitOptions.RemoveEmptyEntries | StringSplitOptions.TrimEntries).Any(d => d.Equals(mailDomain, StringComparison.InvariantCulture));
    }

    /// <summary>
    /// 用户找回密码请求接口
    /// </summary>
    /// <remarks>
    /// 使用此接口请求找回密码，向用户邮箱发送邮件，邮件URL：/reset
    /// </remarks>
    /// <param name="model"></param>
    /// <param name="token"></param>
    /// <response code="200">用户密码重置邮件发送成功</response>
    /// <response code="400">校验失败</response>
    /// <response code="404">用户不存在</response>
    [HttpPost]
    [EnableRateLimiting(nameof(RateLimiter.LimitPolicy.Register))]
    [ProducesResponseType(typeof(RequestResponse), StatusCodes.Status200OK)]
    [ProducesResponseType(typeof(RequestResponse), StatusCodes.Status404NotFound)]
    [ProducesResponseType(typeof(RequestResponse), StatusCodes.Status400BadRequest)]
    public async Task<IActionResult> Recovery([FromBody] RecoveryModel model, CancellationToken token = default)
    {
        if (accountPolicy.Value.UseCaptcha && !await captcha.VerifyAsync(model, HttpContext, token))
            return BadRequest(new RequestResponse(localizer[nameof(Resources.Program.Account_TokenValidationFailed)]));

        UserInfo? user = await userManager.FindByEmailAsync(model.Email!);
        if (user is null)
            return NotFound(new RequestResponse(localizer[nameof(Resources.Program.Account_UserNotExist)], StatusCodes.Status404NotFound));

        if (!user.EmailConfirmed)
            return NotFound(new RequestResponse(localizer[nameof(Resources.Program.Account_EmailNotConfirmed)], StatusCodes.Status404NotFound));

        if (!accountPolicy.Value.EmailConfirmationRequired)
            return BadRequest(new RequestResponse(localizer[nameof(Resources.Program.Account_ResetPasswordFromAdmin)]));

        logger.Log(Program.StaticLocalizer[nameof(Resources.Program.Account_SendEmailVerification)], HttpContext, TaskStatus.Pending);

        var rToken = Codec.Base64.Encode(await userManager.GeneratePasswordResetTokenAsync(user));
        var link = GetEmailLink("reset", rToken, model.Email);

        if (environment.IsDevelopment())
        {
            logger.Log(link, user, TaskStatus.Pending, LogLevel.Debug);
        }
        else
        {
            if (!mailSender.SendResetPasswordUrl(user.UserName, user.Email, link))
                return BadRequest(new RequestResponse(localizer[nameof(Resources.Program.Account_EmailSendFailed)]));
        }

        return Ok(new RequestResponse(localizer[nameof(Resources.Program.Account_EmailSent)], StatusCodes.Status200OK));
    }

    /// <summary>
    /// 用户重置密码接口
    /// </summary>
    /// <remarks>
    /// 使用此接口重置密码，需要邮箱验证码
    /// </remarks>
    /// <param name="model"></param>
    /// <response code="200">用户成功重置密码</response>
    /// <response code="400">校验失败</response>
    [HttpPost]
    [EnableRateLimiting(nameof(RateLimiter.LimitPolicy.Register))]
    [ProducesResponseType(StatusCodes.Status200OK)]
    [ProducesResponseType(typeof(RequestResponse), StatusCodes.Status400BadRequest)]
    public async Task<IActionResult> PasswordReset([FromBody] PasswordResetModel model)
    {
        UserInfo? user = await userManager.FindByEmailAsync(Codec.Base64.Decode(model.Email));
        if (user is null)
            return BadRequest(new RequestResponse(localizer[nameof(Resources.Program.Account_InvalidEmail)]));

        user.UpdateByHttpContext(HttpContext);

        IdentityResult result =
            await userManager.ResetPasswordAsync(user, Codec.Base64.Decode(model.RToken), model.Password);

        if (!result.Succeeded)
            return BadRequest(new RequestResponse(result.Errors.FirstOrDefault()?.Description ??
                                                  localizer[nameof(Resources.Program.Identity_UnknownError)]));

        logger.Log(Program.StaticLocalizer[nameof(Resources.Program.Account_PasswordReset)], user, TaskStatus.Success);

        return Ok();
    }

    /// <summary>
    /// 用户邮箱确认接口
    /// </summary>
    /// <remarks>
    /// 使用此接口通过邮箱验证码确认邮箱
    /// </remarks>
    /// <param name="model"></param>
    /// <response code="200">用户通过邮箱验证</response>
    /// <response code="400">校验失败</response>
    /// <response code="401">邮箱验证失败</response>
    [HttpPost]
    [ProducesResponseType(StatusCodes.Status200OK)]
    [ProducesResponseType(typeof(RequestResponse), StatusCodes.Status400BadRequest)]
    [ProducesResponseType(typeof(RequestResponse), StatusCodes.Status401Unauthorized)]
    public async Task<IActionResult> Verify([FromBody] AccountVerifyModel model)
    {
        UserInfo? user = await userManager.FindByEmailAsync(Codec.Base64.Decode(model.Email));

        if (user is null || user.EmailConfirmed)
            return BadRequest(new RequestResponse(localizer[nameof(Resources.Program.Account_InvalidEmail)]));

        IdentityResult result = await userManager.ConfirmEmailAsync(user, Codec.Base64.Decode(model.Token));

        if (!result.Succeeded)
            return Unauthorized(new RequestResponse(localizer[nameof(Resources.Program.Account_EmailVerificationFailed)],
                StatusCodes.Status401Unauthorized));

        logger.Log(Program.StaticLocalizer[nameof(Resources.Program.Account_EmailVerified)], user, TaskStatus.Success);
        await signInManager.SignInAsync(user, true);

        user.LastSignedInUtc = DateTimeOffset.UtcNow;
        user.LastVisitedUtc = DateTimeOffset.UtcNow;
        user.RegisterTimeUtc = DateTimeOffset.UtcNow;

        result = await userManager.UpdateAsync(user);

        if (!result.Succeeded)
            return BadRequest(new RequestResponse(result.Errors.FirstOrDefault()?.Description ??
                                                  localizer[nameof(Resources.Program.Identity_UnknownError)]));

        return Ok();
    }

    /// <summary>
    /// 用户登录接口
    /// </summary>
    /// <remarks>
    /// 使用此接口登录账户
    /// </remarks>
    /// <param name="model"></param>
    /// <param name="token"></param>
    /// <response code="200">用户成功登录</response>
    /// <response code="400">校验失败</response>
    /// <response code="401">用户名或密码错误</response>
    [HttpPost]
    [ProducesResponseType(StatusCodes.Status200OK)]
    [ProducesResponseType(typeof(RequestResponse), StatusCodes.Status401Unauthorized)]
    [ProducesResponseType(typeof(RequestResponse), StatusCodes.Status404NotFound)]
    public async Task<IActionResult> LogIn([FromBody] LoginModel model, CancellationToken token = default)
    {
        if (accountPolicy.Value.UseCaptcha && !await captcha.VerifyAsync(model, HttpContext, token))
            return BadRequest(new RequestResponse(localizer[nameof(Resources.Program.Account_TokenValidationFailed)]));

        UserInfo? user = await userManager.FindByNameAsync(model.UserName);
        user ??= await userManager.FindByEmailAsync(model.UserName);

        if (user is null)
            return Unauthorized(new RequestResponse(localizer[nameof(Resources.Program.Account_IncorrectUserNameOrPassword)],
                StatusCodes.Status401Unauthorized));

        if (user.Role == Role.Banned)
            return Unauthorized(new RequestResponse(localizer[nameof(Resources.Program.Account_UserDisabled)], StatusCodes.Status401Unauthorized));

        user.LastSignedInUtc = DateTimeOffset.UtcNow;
        user.UpdateByHttpContext(HttpContext);

        await signInManager.SignOutAsync();

        SignInResult result = await signInManager.PasswordSignInAsync(user, model.Password, true, false);

        if (!result.Succeeded)
            return Unauthorized(new RequestResponse(localizer[nameof(Resources.Program.Account_IncorrectUserNameOrPassword)],
                StatusCodes.Status401Unauthorized));

        logger.Log(Program.StaticLocalizer[nameof(Resources.Program.Account_UserLogined)], user, TaskStatus.Success);

        return Ok();
    }

    /// <summary>
    /// 用户登出接口
    /// </summary>
    /// <remarks>
    /// 使用此接口登出账户，需要User权限
    /// </remarks>
    /// <response code="200">用户已登出</response>
    /// <response code="401">无权访问</response>
    [HttpPost]
    [RequireUser]
    [ProducesResponseType(StatusCodes.Status200OK)]
    public async Task<IActionResult> LogOut()
    {
        await signInManager.SignOutAsync();

        return Ok();
    }

    /// <summary>
    /// 用户数据更新接口
    /// </summary>
    /// <remarks>
    /// 使用此接口更新用户用户名和描述，需要User权限
    /// </remarks>
    /// <param name="model"></param>
    /// <response code="200">用户数据成功更新</response>
    /// <response code="400">校验失败或用户数据更新失败</response>
    /// <response code="401">无权访问</response>
    [HttpPut]
    [RequireUser]
    [ProducesResponseType(StatusCodes.Status200OK)]
    [ProducesResponseType(typeof(RequestResponse), StatusCodes.Status400BadRequest)]
    public async Task<IActionResult> Update([FromBody] ProfileUpdateModel model)
    {
        UserInfo? user = await userManager.GetUserAsync(User);
        var oldName = user!.UserName;

        user.UpdateUserInfo(model);
        IdentityResult result = await userManager.UpdateAsync(user);

        if (!result.Succeeded)
            return BadRequest(new RequestResponse(result.Errors.FirstOrDefault()?.Description ??
                                                  localizer[nameof(Resources.Program.Identity_UnknownError)]));

        if (oldName != user.UserName)
            logger.Log(Program.StaticLocalizer[nameof(Resources.Program.Account_UserUpdated), oldName!, user.UserName!], user, TaskStatus.Success);

        return Ok();
    }

    /// <summary>
    /// 用户密码更改接口
    /// </summary>
    /// <remarks>
    /// 使用此接口更新用户密码，需要User权限
    /// </remarks>
    /// <param name="model"></param>
    /// <response code="200">用户成功更新密码</response>
    /// <response code="400">校验失败或用户密码更新失败</response>
    /// <response code="401">无权访问</response>
    [HttpPut]
    [RequireUser]
    [ProducesResponseType(StatusCodes.Status200OK)]
    [ProducesResponseType(typeof(RequestResponse), StatusCodes.Status401Unauthorized)]
    public async Task<IActionResult> ChangePassword([FromBody] PasswordChangeModel model)
    {
        UserInfo? user = await userManager.GetUserAsync(User);
        IdentityResult result = await userManager.ChangePasswordAsync(user!, model.Old, model.New);

        if (!result.Succeeded)
            return BadRequest(new RequestResponse(result.Errors.FirstOrDefault()?.Description ??
                                                  localizer[nameof(Resources.Program.Identity_UnknownError)]));

        logger.Log(Program.StaticLocalizer[nameof(Resources.Program.Account_PasswordChanged)], user, TaskStatus.Success);

        return Ok();
    }

    /// <summary>
    /// 用户邮箱更改接口
    /// </summary>
    /// <remarks>
    /// 使用此接口更改用户邮箱，需要User权限，邮件URL：/confirm
    /// </remarks>
    /// <param name="model"></param>
    /// <response code="200">成功发送用户邮箱更改邮件，布尔值表示是否需要邮箱验证</response>
    /// <response code="400">校验失败或邮箱已经被占用</response>
    /// <response code="401">无权访问</response>
    [HttpPut]
    [RequireUser]
    [EnableRateLimiting(nameof(RateLimiter.LimitPolicy.Register))]
    [ProducesResponseType(typeof(RequestResponse<bool>), StatusCodes.Status200OK)]
    [ProducesResponseType(typeof(RequestResponse), StatusCodes.Status400BadRequest)]
    [ProducesResponseType(typeof(RequestResponse), StatusCodes.Status401Unauthorized)]
    public async Task<IActionResult> ChangeEmail([FromBody] MailChangeModel model)
    {
        if (await userManager.FindByEmailAsync(model.NewMail) is not null)
            return BadRequest(new RequestResponse(localizer[nameof(Resources.Program.Account_EmailUsed)]));

        if (!VerifyEmailDomain(model.NewMail.Split('@')[1]))
            return BadRequest(new RequestResponse(localizer[nameof(Resources.Program.Account_AvailableEmailDomain),
                accountPolicy.Value.EmailDomainList]));

        if (!VerifyEmailDomain(model.NewMail))
            return BadRequest(new RequestResponse($"可用邮箱后缀：{accountPolicy.Value.EmailDomainList}"));

        UserInfo? user = await userManager.GetUserAsync(User);

        if (!accountPolicy.Value.EmailConfirmationRequired)
            return BadRequest(new RequestResponse<bool>(localizer[nameof(Resources.Program.Account_ChangeEmailFromAdmin)], false));

        logger.Log(Program.StaticLocalizer[nameof(Resources.Program.Account_SendEmailChange)], user, TaskStatus.Pending);

        var token = Codec.Base64.Encode(await userManager.GenerateChangeEmailTokenAsync(user!, model.NewMail));
        var link = GetEmailLink("confirm", token, model.NewMail);

        if (environment.IsDevelopment())
        {
            logger.Log(link, user, TaskStatus.Pending, LogLevel.Debug);
        }
        else
        {
            if (!mailSender.SendChangeEmailUrl(user!.UserName, model.NewMail, link))
                return BadRequest(new RequestResponse(localizer[nameof(Resources.Program.Account_EmailSendFailed)]));
        }

        return Ok(new RequestResponse<bool>(localizer[nameof(Resources.Program.Account_EmailVerificationPending)], true, StatusCodes.Status200OK));
    }

    /// <summary>
    /// 用户邮箱更改确认接口
    /// </summary>
    /// <remarks>
    /// 使用此接口确认更改用户邮箱，需要邮箱验证码，需要User权限
    /// </remarks>
    /// <param name="model"></param>
    /// <response code="200">用户成功更改邮箱</response>
    /// <response code="400">校验失败或无效邮箱</response>
    /// <response code="401">未授权用户</response>
    /// <response code="403">无权访问</response>
    [HttpPost]
    [RequireUser]
    [ProducesResponseType(StatusCodes.Status200OK)]
    [ProducesResponseType(typeof(RequestResponse), StatusCodes.Status400BadRequest)]
    [ProducesResponseType(typeof(RequestResponse), StatusCodes.Status401Unauthorized)]
    public async Task<IActionResult> MailChangeConfirm([FromBody] AccountVerifyModel model)
    {
        UserInfo? user = await userManager.GetUserAsync(User);
        IdentityResult result = await userManager.ChangeEmailAsync(user!, Codec.Base64.Decode(model.Email),
            Codec.Base64.Decode(model.Token));

        if (!result.Succeeded)
            return BadRequest(new RequestResponse(localizer[nameof(Resources.Program.Account_InvalidEmail)]));

        logger.Log(Program.StaticLocalizer[nameof(Resources.Program.Account_EmailChanged)], user, TaskStatus.Success);

        return Ok();
    }

    /// <summary>
    /// 获取用户信息接口
    /// </summary>
    /// <remarks>
    /// 使用此接口获取用户信息，需要User权限
    /// </remarks>
    /// <response code="200">用户成功获取信息</response>
    /// <response code="401">未授权用户</response>
    [HttpGet]
    [RequireUser]
    [ProducesResponseType(typeof(ProfileUserInfoModel), StatusCodes.Status200OK)]
    [ProducesResponseType(typeof(RequestResponse), StatusCodes.Status401Unauthorized)]
    [ProducesResponseType(typeof(RequestResponse), StatusCodes.Status403Forbidden)]
    public async Task<IActionResult> Profile()
    {
        UserInfo? user = await userManager.GetUserAsync(User);

        return Ok(ProfileUserInfoModel.FromUserInfo(user!));
    }

    /// <summary>
    /// 更新用户头像接口
    /// </summary>
    /// <remarks>
    /// 使用此接口更新用户头像，需要User权限
    /// </remarks>
    /// <response code="200">用户头像URL</response>
    /// <response code="400">非法请求</response>
    /// <response code="401">未授权用户</response>
    [HttpPut]
    [RequireUser]
    [ProducesResponseType(typeof(string), StatusCodes.Status200OK)]
    [ProducesResponseType(typeof(RequestResponse), StatusCodes.Status400BadRequest)]
    [ProducesResponseType(typeof(RequestResponse), StatusCodes.Status401Unauthorized)]
    public async Task<IActionResult> Avatar(IFormFile file, CancellationToken token)
    {
        if (file.Length == 0)
            return BadRequest(new RequestResponse(localizer[nameof(Resources.Program.File_SizeZero)]));

        if (file.Length > 3 * 1024 * 1024)
            return BadRequest(new RequestResponse(localizer[nameof(Resources.Program.File_SizeTooLarge)]));

        UserInfo? user = await userManager.GetUserAsync(User);

        if (user!.AvatarHash is not null)
            await fileService.DeleteFileByHash(user.AvatarHash, token);

        LocalFile? avatar = await fileService.CreateOrUpdateImage(file, "avatar", 300, token);

        if (avatar is null)
            return BadRequest(new RequestResponse(localizer[nameof(Resources.Program.Avatar_UpdateFailed)]));

        user.AvatarHash = avatar.Hash;
        IdentityResult result = await userManager.UpdateAsync(user);

        if (result != IdentityResult.Success)
            return BadRequest(new RequestResponse(localizer[nameof(Resources.Program.Account_UserUpdateFailed)]));

        logger.Log(Program.StaticLocalizer[nameof(Resources.Program.Account_AvatarUpdated)], user, TaskStatus.Success);

        return Ok(avatar.Url());
    }

    string GetEmailLink(string action, string token, string? email)
        => $"{HttpContext.Request.Scheme}://{HttpContext.Request.Host}/account/{action}?" +
           $"token={token}&email={Codec.Base64.Encode(email)}";
}<|MERGE_RESOLUTION|>--- conflicted
+++ resolved
@@ -53,14 +53,9 @@
         if (accountPolicy.Value.UseCaptcha && !await captcha.VerifyAsync(model, HttpContext, token))
             return BadRequest(new RequestResponse(localizer[nameof(Resources.Program.Account_TokenValidationFailed)]));
 
-<<<<<<< HEAD
-        if (!VerifyEmailDomain(model.Email.Split('@')[1]))
+        if (!VerifyEmailDomain(model.Email))
             return BadRequest(new RequestResponse(localizer[nameof(Resources.Program.Account_AvailableEmailDomain),
                 accountPolicy.Value.EmailDomainList]));
-=======
-        if (!VerifyEmailDomain(model.Email))
-            return BadRequest(new RequestResponse($"可用邮箱后缀：{accountPolicy.Value.EmailDomainList}"));
->>>>>>> ea434c9a
 
         var user = new UserInfo { UserName = model.UserName, Email = model.Email, Role = Role.User };
 
