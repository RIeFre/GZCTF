--- conflicted
+++ resolved
@@ -102,13 +102,8 @@
         if (game is null)
             return NotFound(new RequestResponse(localizer["Game_NotFound"], StatusCodes.Status404NotFound));
 
-<<<<<<< HEAD
-        if (!game.PracticeMode && game.EndTimeUTC < DateTimeOffset.UtcNow)
+        if (!game.PracticeMode && game.EndTimeUtc < DateTimeOffset.UtcNow)
             return BadRequest(new RequestResponse(localizer["Game_End"]));
-=======
-        if (!game.PracticeMode && game.EndTimeUtc < DateTimeOffset.UtcNow)
-            return BadRequest(new RequestResponse("比赛已结束"));
->>>>>>> d1770cb1
 
         if (!string.IsNullOrEmpty(game.InviteCode) && game.InviteCode != model.InviteCode)
             return BadRequest(new RequestResponse(localizer["Game_InvalidInvitationCode"]));
@@ -230,13 +225,8 @@
         if (game is null)
             return NotFound(new RequestResponse(localizer["Game_NotFound"], StatusCodes.Status404NotFound));
 
-<<<<<<< HEAD
-        if (DateTimeOffset.UtcNow < game.StartTimeUTC)
+        if (DateTimeOffset.UtcNow < game.StartTimeUtc)
             return BadRequest(new RequestResponse(localizer["Game_NotStarted"]));
-=======
-        if (DateTimeOffset.UtcNow < game.StartTimeUtc)
-            return BadRequest(new RequestResponse("比赛未开始"));
->>>>>>> d1770cb1
 
         return Ok(await gameRepository.GetScoreboard(game, token));
     }
@@ -264,13 +254,8 @@
         if (game is null)
             return NotFound(new RequestResponse(localizer["Game_NotFound"], StatusCodes.Status404NotFound));
 
-<<<<<<< HEAD
-        if (DateTimeOffset.UtcNow < game.StartTimeUTC)
+        if (DateTimeOffset.UtcNow < game.StartTimeUtc)
             return BadRequest(new RequestResponse(localizer["Game_NotStarted"]));
-=======
-        if (DateTimeOffset.UtcNow < game.StartTimeUtc)
-            return BadRequest(new RequestResponse("比赛未开始"));
->>>>>>> d1770cb1
 
         return Ok(await noticeRepository.GetNotices(game.Id, count, skip, token));
     }
@@ -300,13 +285,8 @@
         if (game is null)
             return NotFound(new RequestResponse(localizer["Game_NotFound"], StatusCodes.Status404NotFound));
 
-<<<<<<< HEAD
-        if (DateTimeOffset.UtcNow < game.StartTimeUTC)
+        if (DateTimeOffset.UtcNow < game.StartTimeUtc)
             return BadRequest(new RequestResponse(localizer["Game_NotStarted"]));
-=======
-        if (DateTimeOffset.UtcNow < game.StartTimeUtc)
-            return BadRequest(new RequestResponse("比赛未开始"));
->>>>>>> d1770cb1
 
         return Ok(await eventRepository.GetEvents(game.Id, hideContainer, count, skip, token));
     }
@@ -336,13 +316,8 @@
         if (game is null)
             return NotFound(new RequestResponse(localizer["Game_NotFound"], StatusCodes.Status404NotFound));
 
-<<<<<<< HEAD
-        if (DateTimeOffset.UtcNow < game.StartTimeUTC)
+        if (DateTimeOffset.UtcNow < game.StartTimeUtc)
             return BadRequest(new RequestResponse(localizer["Game_NotStarted"]));
-=======
-        if (DateTimeOffset.UtcNow < game.StartTimeUtc)
-            return BadRequest(new RequestResponse("比赛未开始"));
->>>>>>> d1770cb1
 
         return Ok(await submissionRepository.GetSubmissions(game, type, count, skip, token));
     }
@@ -368,13 +343,8 @@
         if (game is null)
             return NotFound(new RequestResponse(localizer["Game_NotFound"], StatusCodes.Status404NotFound));
 
-<<<<<<< HEAD
-        if (DateTimeOffset.UtcNow < game.StartTimeUTC)
+        if (DateTimeOffset.UtcNow < game.StartTimeUtc)
             return BadRequest(new RequestResponse(localizer["Game_NotStarted"]));
-=======
-        if (DateTimeOffset.UtcNow < game.StartTimeUtc)
-            return BadRequest(new RequestResponse("比赛未开始"));
->>>>>>> d1770cb1
 
         return Ok((await cheatInfoRepository.GetCheatInfoByGameId(game.Id, token))
             .Select(CheatInfoModel.FromCheatInfo));
@@ -613,13 +583,8 @@
         if (game is null)
             return NotFound(new RequestResponse(localizer["Game_NotFound"]));
 
-<<<<<<< HEAD
-        if (DateTimeOffset.UtcNow < game.StartTimeUTC)
+        if (DateTimeOffset.UtcNow < game.StartTimeUtc)
             return BadRequest(new RequestResponse(localizer["Game_NotStarted"]));
-=======
-        if (DateTimeOffset.UtcNow < game.StartTimeUtc)
-            return BadRequest(new RequestResponse("比赛未开始"));
->>>>>>> d1770cb1
 
         try
         {
@@ -663,13 +628,8 @@
         if (game is null)
             return NotFound(new RequestResponse(localizer["Game_NotFound"]));
 
-<<<<<<< HEAD
-        if (DateTimeOffset.UtcNow < game.StartTimeUTC)
+        if (DateTimeOffset.UtcNow < game.StartTimeUtc)
             return BadRequest(new RequestResponse(localizer["Game_NotStarted"]));
-=======
-        if (DateTimeOffset.UtcNow < game.StartTimeUtc)
-            return BadRequest(new RequestResponse("比赛未开始"));
->>>>>>> d1770cb1
 
         Submission[] submissions = await submissionRepository.GetSubmissions(game, count: 0, token: token);
 
@@ -1073,19 +1033,11 @@
         if (part.Status != ParticipationStatus.Accepted)
             return res.WithResult(BadRequest(new RequestResponse("您的参赛申请尚未通过或被禁赛")));
 
-<<<<<<< HEAD
-        if (DateTimeOffset.UtcNow < res.Game.StartTimeUTC)
+        if (DateTimeOffset.UtcNow < res.Game.StartTimeUtc)
             return res.WithResult(BadRequest(new RequestResponse(localizer["Game_NotStarted"])));
 
-        if (denyAfterEnded && !res.Game.PracticeMode && res.Game.EndTimeUTC < DateTimeOffset.UtcNow)
+        if (denyAfterEnded && !res.Game.PracticeMode && res.Game.EndTimeUtc < DateTimeOffset.UtcNow)
             return res.WithResult(BadRequest(new RequestResponse(localizer["Game_End"])));
-=======
-        if (DateTimeOffset.UtcNow < res.Game.StartTimeUtc)
-            return res.WithResult(BadRequest(new RequestResponse("比赛未开始")));
-
-        if (denyAfterEnded && !res.Game.PracticeMode && res.Game.EndTimeUtc < DateTimeOffset.UtcNow)
-            return res.WithResult(BadRequest(new RequestResponse("比赛已结束")));
->>>>>>> d1770cb1
 
         if (challengeId > 0)
         {
